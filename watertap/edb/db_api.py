###############################################################################
# WaterTAP Copyright (c) 2021, The Regents of the University of California,
# through Lawrence Berkeley National Laboratory, Oak Ridge National
# Laboratory, National Renewable Energy Laboratory, and National Energy
# Technology Laboratory (subject to receipt of any required approvals from
# the U.S. Dept. of Energy). All rights reserved.
#
# Please see the files COPYRIGHT.md and LICENSE.md for full copyright and license
# information, respectively. These files are also available online at the URL
# "https://github.com/watertap-org/watertap/"
#
###############################################################################
"""
Database operations API
"""

# stdlib
import logging
import re
from typing import Dict, List, Optional, Union

# third-party
try:
    import certifi
except ImportError:
    certifi = None
from pymongo import MongoClient
from pymongo.errors import ConnectionFailure, ServerSelectionTimeoutError, PyMongoError

# package
from .data_model import Result, Component, Reaction, Base, DataWrapper

__author__ = "Dan Gunter (LBNL)"

_log = logging.getLogger(__name__)


class ElectrolyteDB:
    """Interface to the Electrolyte database.

    This uses MongoDB as the underlying data store.
    """

    DEFAULT_HOST = "localhost"
    DEFAULT_PORT = 27017
    DEFAULT_URL = f"mongodb://{DEFAULT_HOST}:{DEFAULT_PORT}"
    DEFAULT_DB = "electrolytedb"

    # Default timeout, in ms, for sockets, connections, and server selection
    timeout_ms = 5000
    timeout_args = {
        "socketTimeoutMS": timeout_ms,
        "connectTimeoutMS": timeout_ms,
        "serverSelectionTimeoutMS": timeout_ms,
    }

    # make sure these match lowercase names of the DataWrapper subclasses in
    # the `data_model` module
    _known_collections = ("base", "component", "reaction")

    def __init__(
        self,
        url: str = DEFAULT_URL,
        db: str = DEFAULT_DB,
        check_connection: bool = True,
    ):
        """Constructor.

        Args:
            url: MongoDB server URL
            db: MongoDB 'database' (namespace) to use
            check_connection: If True, check immediately if we can connect to the
                server at the provided url. Otherwise defer this check until the
                first operation (at which point a stack trace may occur).

        Raises:
            pymongo.errors.ConnectionFailure: if check_connection is True,
                 and the connection fails
        """
<<<<<<< HEAD
        self._mongoclient_connect_status = {"initial": "untried", "retry": "untried"}
        self._client = self._mongoclient(url, check_connection, **self.timeout_args)
        if self._client is None:
            msg = self.connect_status_str
            _log.error(msg)
            raise ConnectionFailure(msg)
=======
        self._client = MongoClient(host=url, **self.timeout_args)
        # check connection immediately
        if check_connection:
            try:
                self._client.admin.command("ismaster")
            except ConnectionFailure as err:
                _log.error(f"Cannot connect to MongoDB server: {err}")
                raise
>>>>>>> e9edfaac
        self._db = getattr(self._client, db)
        self._database_name = db
        self._server_url = url

    def is_empty(self) -> bool:
        if self._database_name not in self._client.list_database_names():
            return True
        collections = set(self._db.list_collection_names())
        if not collections:
            return True
        if not {"base", "component", "reaction"}.intersection(collections):
            _log.warning(
                "Bootstrapping into non-empty database, but without any EDB collections"
            )
            return True
        return False

    @staticmethod
    def drop_database(url, db):
        """Drop a database.

        Args:
            url: MongoDB server URL
            db: Database name

        Returns:
            None

        Raises:
            anything pymongo.MongoClient() can raise
        """
        client = MongoClient(host=url)
        client.drop_database(db)

    @classmethod
    def can_connect(cls, url=None, db=None) -> bool:
        """Convenience method to check if a connection can be made without having
           to instantiate the database object.

<<<<<<< HEAD
        Args:
            url: Same as constructor
            db: Same as constructor
=======
        # add timeouts (probably shorter than defaults)
        kwargs.update(cls.timeout_args)

        client = MongoClient(host=host, port=port, **kwargs)
>>>>>>> e9edfaac

        Returns:
            True, yes can connect; False: cannot connect
        """
        url = url or f"mongodb://{cls.DEFAULT_HOST}:{cls.DEFAULT_PORT}"
        db = db or cls.DEFAULT_DB
        result = True
        try:
            _ = cls(url=url, db=db, check_connection=True)
        except ConnectionFailure:
            result = False
        return result

    def _mongoclient(self, url: str, check, **client_kw) -> Union[MongoClient, None]:
        _log.debug(f"Begin: Create MongoDB client. url={url}")
        mc = MongoClient(url, **client_kw)
        if not check:
            _log.info(f"Skipping connection check for MongoDB client. url={url}")
            _log.debug(f"End: Create MongoDB client. url={url}")
            return mc
        # check that client actually works
        _log.info(f"Connection check MongoDB client url={url}")
        try:
            mc.admin.command("ismaster")
            self._mongoclient_connect_status["initial"] = "ok"
            _log.info("MongoDB connection succeeded")
        except ConnectionFailure as conn_err:
            mc = None
            self._mongoclient_connect_status["initial"] = str(conn_err)
            if "CERTIFICATE_VERIFY_FAILED" in str(conn_err):
                _log.warning(f"MongoDB connection failed due to certificate "
                             f"verification.")
                if certifi is not None:
                    _log.info("Retrying MongoDB connection with explicit location "
                              f"for client certificates ({certifi.where()})")
                    try:
                        mc = MongoClient(url, tlsCAFile=certifi.where(), **client_kw)
                        mc.admin.command("ismaster")
                        _log.info("Retried MongoDB connection succeeded")
                    except ConnectionFailure as err:
                        mc = None
                        self._mongoclient_connect_status["retry"] = str(err)
                        _log.error(self.connect_status_str)
        _log.debug(f"End: Create MongoDB client. url={url}")
        return mc

    @property
    def connect_status(self) -> Dict:
        return self._mongoclient_connect_status.copy()

    @property
    def connect_status_str(self) -> str:
        e = self._mongoclient_connect_status
        if e["initial"] == "ok":
            return "Connection succeeded"
        if e["retry"] == "ok":
            return "Initial connection failed, but retry succeeded"
        return f"Initial connection error ({e['initial']}), retry error ({e['retry']})"

    @property
    def database(self):
        return self._database_name

    @property
    def url(self):
        return self._server_url

    def get_components(
        self,
        component_names: Optional[List[str]] = None,
        element_names: Optional[List[str]] = None,
    ) -> Result:
        """Get thermodynamic information for components of reactions.

        Args:
            component_names: List of component names
            element_names: List of element names (ignored if component_names is given)

        Returns:
            All components matching the criteria (or all if none specified)
        """
        collection = self._db.component
        if component_names:
            query = {"$or": [{"name": n} for n in component_names]}
            _log.debug(f"get_components. components={component_names} query={query}")
            it = collection.find(filter=query)
        elif element_names:
            elt_set, elt_list = set(element_names), list(element_names)
            # Find all components with at least one of the specified elements,
            # then filter results to include only components where the elements
            # are a subset of the specified elements (i.e., no 'other' elements).
            it = (
                doc
                for doc in collection.find({"elements": {"$in": elt_list}})
                if set(doc["elements"]) <= elt_set
            )
        else:
            _log.debug(f"get_components. get all components (empty query)")
            it = collection.find(filter={})
        result = Result(iterator=it, item_class=Component)
        return result

    def get_reactions(
        self,
        component_names: Optional[List] = None,
        phases: Union[List[str], str] = None,
        any_components: bool = False,
        reaction_names: Optional[List] = None,
    ) -> Result:
        """Get reaction information.

        Args:
            component_names: List of component names
            phases: Phase(s) to include; if not given allow any. Currently implemented
                    only when `any_components` is False.
            any_components: If False, the default, only return reactions where
               one side of the reaction has all components provided.
               If true, return the (potentially larger) set of reactions where
               any of the components listed are present.
            reaction_names: List of reaction names instead of component names

        Returns:
            All reactions containing any of the names (or all reactions,
            if not specified)
        """
        collection = self._db.reaction
        if component_names:
            found = []
            if phases is None:
                allow_phases = None
            elif isinstance(phases, str):
                allow_phases = {phases}
            else:
                allow_phases = set(phases)
            # build a set of normalized component names
            cnames = {c.replace(" ", "_") for c in component_names}
            _log.debug(
                f"Get reaction with {'any' if any_components else 'all'} "
                f"components {cnames}"
            )
            # Brute force table scan: need to restructure DB for this to be
            # easy to do with a MongoDB query, i.e. need to put all the
            # *keys* for stoichiometry.Liq as *values* in an array, then do a:
            # {$not: {$elemMatch: { $nin: [<components>] } } } on that array
            stoich_field = Reaction.NAMES.stoich
            for item in collection.find():
                for phase in item[stoich_field].keys():
                    if allow_phases is not None and phase not in allow_phases:
                        continue
                    stoich = item[stoich_field][phase]
                    if any_components:
                        # look for non-empty intersection
                        if set(stoich.keys()) & cnames:
                            found.append(item)
                    else:
                        # ok if it matches both sides
                        if set(stoich.keys()) == cnames:
                            found.append(item)
                        # also ok if it matches everything on one side
                        else:
                            for side in -1, 1:
                                side_keys = (k for k, v in stoich.items() if v == side)
                                if set(side_keys) == cnames:
                                    found.append(item)
                                    break  # found; stop
            it = iter(found)
        elif reaction_names:
            query = {"name": {"$in": reaction_names}}
            _log.debug(f"reaction query: {query}")
            it = collection.find(filter=query)
        else:
            it = collection.find()
        return Result(iterator=it, item_class=Reaction)

    def get_base(self, name: str = None) -> Union[Result, Base]:
        """Get base information by name of its type.

        Args:
            name: Name of the base type.
        Returns:
            If no name is given, a Result iterator over all the bases.
            Otherwise, a single `Base` object.
        """
        if name:
            query = {"name": name}
        else:
            query = {}
        collection = self._db.base
        result = Result(iterator=collection.find(filter=query), item_class=Base)
        if name:
            try:
                return list(result)[0]
            except IndexError:
                raise IndexError("No bases found in DB")
        else:
            return result

    # older method name
    get_one_base = get_base

    def load(
        self,
        data: Union[Dict, List[Dict], DataWrapper, List[DataWrapper]],
        rec_type: str = "base",
    ) -> int:
        """Load a single record or list of records.

        Args:
            data: Data to load, as a single or list of dictionaries or :class:`DataWrapper` subclass
            rec_type: If input is a dict, the type of record. This argument is ignored if the input is
                      a subclass of DataWrapper.

        Returns:
            Number of records loaded
        """
        is_object = False
        if isinstance(data, DataWrapper):
            data = [data]
            is_object = True
        elif isinstance(data, dict):
            data = [data]
        else:
            is_object = isinstance(data[0], DataWrapper)
        if is_object:
            rec_type = data[0].__class__.__name__.lower()
        else:
            assert rec_type in self._known_collections
        num = 0
        for item in data:
            coll = getattr(self._db, rec_type)
            record = item.json_data if is_object else item
            coll.insert_one(self.preprocess_record(record, rec_type))
            num += 1
        return num

    # XXX: This preprocessing overlaps with data_model.DataWrapper subclasses.
    # XXX: It should all be moved to one place

    @classmethod
    def preprocess_record(cls, record, rec_type):
        process_func = getattr(cls, f"_process_{rec_type}")
        return process_func(record)

    @staticmethod
    def _process_component(rec):
        rec["elements"] = get_elements([rec["name"]])
        return rec

    @staticmethod
    def _process_reaction(rec):
        rec["reactant_elements"] = get_elements(rec["components"])
        return rec

    @staticmethod
    def _process_base(rec):
        return rec

    @staticmethod
    def _process_species(s):
        """Make species match https://jess.murdoch.edu.au/jess_spcdoc.shtml"""
        m = re.match(r"([a-zA-Z0-9]+)\s*(\d*[\-+])?", s)
        if m is None:
            raise ValueError(f"Bad species: {s}")
        symbols, input_charge = m.groups()
        if input_charge is None:
            charge = ""
        elif len(input_charge) > 1:
            # make 2+ -> +2
            num = input_charge[:-1]
            sign = input_charge[-1]
            charge = f"{sign}{num}"
        else:
            charge = input_charge
        # print(f"{s} -> {symbols}{charge}")
        return f"{symbols}{charge}"


def get_elements(components):
    elements = set()
    for comp in components:
        # print(f"Get elements from: {comp}")
        for m in re.finditer(r"[A-Z][a-z]?", comp):
            element = comp[m.start() : m.end()]
            if element[0] == "K" and len(element) > 1:
                pass
            else:
                elements.add(element)
    return list(elements)<|MERGE_RESOLUTION|>--- conflicted
+++ resolved
@@ -77,23 +77,13 @@
             pymongo.errors.ConnectionFailure: if check_connection is True,
                  and the connection fails
         """
-<<<<<<< HEAD
         self._mongoclient_connect_status = {"initial": "untried", "retry": "untried"}
         self._client = self._mongoclient(url, check_connection, **self.timeout_args)
         if self._client is None:
             msg = self.connect_status_str
             _log.error(msg)
             raise ConnectionFailure(msg)
-=======
-        self._client = MongoClient(host=url, **self.timeout_args)
-        # check connection immediately
-        if check_connection:
-            try:
-                self._client.admin.command("ismaster")
-            except ConnectionFailure as err:
-                _log.error(f"Cannot connect to MongoDB server: {err}")
-                raise
->>>>>>> e9edfaac
+        self._db = getattr(self._client, db)
         self._db = getattr(self._client, db)
         self._database_name = db
         self._server_url = url
@@ -133,16 +123,9 @@
         """Convenience method to check if a connection can be made without having
            to instantiate the database object.
 
-<<<<<<< HEAD
         Args:
             url: Same as constructor
             db: Same as constructor
-=======
-        # add timeouts (probably shorter than defaults)
-        kwargs.update(cls.timeout_args)
-
-        client = MongoClient(host=host, port=port, **kwargs)
->>>>>>> e9edfaac
 
         Returns:
             True, yes can connect; False: cannot connect
