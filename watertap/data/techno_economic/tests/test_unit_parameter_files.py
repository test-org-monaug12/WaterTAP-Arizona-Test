###############################################################################
# WaterTAP Copyright (c) 2021, The Regents of the University of California,
# through Lawrence Berkeley National Laboratory, Oak Ridge National
# Laboratory, National Renewable Energy Laboratory, and National Energy
# Technology Laboratory (subject to receipt of any required approvals from
# the U.S. Dept. of Energy). All rights reserved.
#
# Please see the files COPYRIGHT.md and LICENSE.md for full copyright and license
# information, respectively. These files are also available online at the URL
# "https://github.com/watertap-org/watertap/"
#
###############################################################################
"""
Tests for loading water source definitions
"""
import pytest
import os

from pyomo.environ import units
from pyomo.util.check_units import assert_units_equivalent

from watertap.core import Database

dbpath = os.path.join(os.path.dirname(os.path.abspath(__file__)), "..")

db = Database()

exclude_files = ["water_sources.yaml", "component_list.yaml"]

tech_list = []
for f in os.listdir(dbpath):
    filename = os.fsdecode(f)
    if filename.endswith(".yaml") and filename not in exclude_files:
        tech_list.append(filename[:-5])


@pytest.mark.integration
@pytest.mark.parametrize("tech", tech_list)
def test_unit_parameter_files(tech):
    data = db._get_technology(tech)

    # Check that data has as default key
    assert "default" in data

    # Iterate overall entries in tech data and check for expected contents
    # TODO : Need to check up on this once everything is done
    pass_through = ["chemical_addition",
                    "pump",
                    "storage_tank",
<<<<<<< HEAD
                    "landfill"]
=======
                    "feed_water_tank"]
>>>>>>> cf687e42
    siso_full_recovery = ["uv_aop", "uv", "ion_exchange", "fixed_bed", "decarbonator"]

    no_energy_electric_flow_vol_inlet = ["energy_recovery",
                                         "mbr_denitrification",
                                         "mbr_nitrification",
                                         "multi_stage_bubble_aeration",
                                         "tri_media_filtration",
                                         "cartridge_filtration_with_backflush",
                                         "landfill",
                                         "well_field",
                                         "ion_exchange",
                                         "ozone_aop",
                                         "fixed_bed",
                                         "holding_tank",
                                         "heap_leaching",
                                         "nuclear_cooling_tower",
                                         "lime_softening",
                                         "ozonation",
                                         "cooling_tower",
                                         "gac",
                                         "tri_media_filtration_with_backflush",
                                         "sedimentation",
                                         "backwash_solids_handling",
                                         "ph_decrease",
                                         "ph_increase",
                                         "co2_addition",
                                         "coag_and_floc",
                                         "crystallizer",
                                         "iron_and_manganese_removal",
                                         "fluidized_bed",
                                         "surface_discharge",
                                         "solution_distribution_and_recovery_plant",
                                         "chemical_addition",
                                         "cartridge_filtration",
                                         "injection_well",
                                         "sw_onshore_intake",
                                         "filter_press",
                                         "municipal_drinking",
                                         "gac_pressure_30_min",
                                         "packed_tower_aeration",
                                         "treated_storage",
                                         "gac_gravity_60_min",
                                         "evaporation_pond",
                                         "lime_addition",
                                         "brine_concentrator",
                                         "agglom_stacking",
                                         "landfill_zld",
                                         "storage_tank"]

    expected = ["recovery_frac_mass_H2O",
                "default_removal_frac_mass_solute"]

    for k in data.values():

        for e in expected:
            if tech not in pass_through and tech not in siso_full_recovery:
                assert e in k.keys()
                assert "units" in k[e].keys()
                assert_units_equivalent(
                    k[e]["units"], units.dimensionless)
                assert "value" in k[e].keys()
                assert k[e]["value"] >= 0
                assert k[e]["value"] <= 1
            elif tech in siso_full_recovery:
                if e == "default_removal_frac_mass_solute":
                    assert e in k.keys()
            else:
                assert e not in k.keys()

        if tech not in no_energy_electric_flow_vol_inlet:
            e = "energy_electric_flow_vol_inlet"
            assert e in k.keys()
            assert "units" in k[e].keys()
            assert_units_equivalent(
                k[e]["units"], units.dimensionless)
            assert "value" in k[e].keys()
            assert k[e]["value"] >= 0
            assert k[e]["value"] <= 1

        # Check for specific removal fractions
        if "removal_frac_mass_solute" in k.keys():
            for (j, c_data) in k["removal_frac_mass_solute"].items():
                assert "units" in c_data.keys()
                assert_units_equivalent(
                    c_data["units"], units.dimensionless)
                assert "value" in c_data.keys()
                assert c_data["value"] >= 0
                assert c_data["value"] <= 1
                assert j in db.component_list.keys()<|MERGE_RESOLUTION|>--- conflicted
+++ resolved
@@ -45,13 +45,12 @@
     # Iterate overall entries in tech data and check for expected contents
     # TODO : Need to check up on this once everything is done
     pass_through = ["chemical_addition",
+                    "feed_water_tank",
+                    "landfill",
                     "pump",
                     "storage_tank",
-<<<<<<< HEAD
-                    "landfill"]
-=======
-                    "feed_water_tank"]
->>>>>>> cf687e42
+                    ]
+
     siso_full_recovery = ["uv_aop", "uv", "ion_exchange", "fixed_bed", "decarbonator"]
 
     no_energy_electric_flow_vol_inlet = ["energy_recovery",
