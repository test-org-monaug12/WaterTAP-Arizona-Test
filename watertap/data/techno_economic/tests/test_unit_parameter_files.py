###############################################################################
# WaterTAP Copyright (c) 2021, The Regents of the University of California,
# through Lawrence Berkeley National Laboratory, Oak Ridge National
# Laboratory, National Renewable Energy Laboratory, and National Energy
# Technology Laboratory (subject to receipt of any required approvals from
# the U.S. Dept. of Energy). All rights reserved.
#
# Please see the files COPYRIGHT.md and LICENSE.md for full copyright and license
# information, respectively. These files are also available online at the URL
# "https://github.com/watertap-org/watertap/"
#
###############################################################################
"""
Tests for loading water source definitions
"""
import pytest
import os

from pyomo.environ import units
from pyomo.util.check_units import assert_units_equivalent

from watertap.core import Database

dbpath = os.path.join(os.path.dirname(os.path.abspath(__file__)), "..")

db = Database()

exclude_files = ["water_sources.yaml", "component_list.yaml"]

tech_list = []
for f in os.listdir(dbpath):
    filename = os.fsdecode(f)
    if filename.endswith(".yaml") and filename not in exclude_files:
        tech_list.append(filename[:-5])


@pytest.mark.integration
@pytest.mark.parametrize("tech", tech_list)
def test_unit_parameter_files(tech):
    data = db._get_technology(tech)

    # Check that data has as default key
    assert "default" in data

    # Iterate overall entries in tech data and check for expected contents
    # TODO : Need to check up on this once everything is done
    pass_through = ["chemical_addition",
                    "pump",
                    "storage_tank",
<<<<<<< HEAD
                    "buffer_tank"]
    siso_full_recovery = ["uv_aop", "uv", "ion_exchange", "fixed_bed"]
=======
                    "feed_water_tank"]
    siso_full_recovery = ["uv_aop", "uv", "ion_exchange", "fixed_bed", "decarbonator"]
>>>>>>> 8e92e722

    no_energy_electric_flow_vol_inlet = ["energy_recovery",
                                         "mbr_denitrification",
                                         "mbr_nitrification",
                                         "multi_stage_bubble_aeration",
                                         "tri_media_filtration",
                                         "cartridge_filtration_with_backflush",
                                         "landfill",
                                         "well_field",
                                         "ion_exchange",
                                         "ozone_aop",
                                         "fixed_bed",
                                         "holding_tank",
                                         "heap_leaching",
                                         "nuclear_cooling_tower",
                                         "lime_softening",
                                         "ozonation",
                                         "cooling_tower",
                                         "gac",
                                         "tri_media_filtration_with_backflush",
                                         "sedimentation",
                                         "backwash_solids_handling",
                                         "ph_decrease",
                                         "ph_increase",
                                         "co2_addition",
                                         "coag_and_floc",
                                         "crystallizer",
                                         "iron_and_manganese_removal",
                                         "fluidized_bed",
                                         "surface_discharge",
                                         "solution_distribution_and_recovery_plant",
                                         "chemical_addition",
                                         "cartridge_filtration",
                                         "injection_well",
                                         "sw_onshore_intake",
                                         "filter_press",
                                         "municipal_drinking",
                                         "gac_pressure_30_min",
                                         "packed_tower_aeration",
                                         "treated_storage",
                                         "gac_gravity_60_min",
                                         "evaporation_pond",
                                         "lime_addition",
                                         "brine_concentrator",
                                         "agglom_stacking",
                                         "landfill_zld",
                                         "storage_tank"]

    expected = ["recovery_frac_mass_H2O",
                "default_removal_frac_mass_solute"]

    for k in data.values():

        for e in expected:
            if tech not in pass_through and tech not in siso_full_recovery:
                assert e in k.keys()
                assert "units" in k[e].keys()
                assert_units_equivalent(
                    k[e]["units"], units.dimensionless)
                assert "value" in k[e].keys()
                assert k[e]["value"] >= 0
                assert k[e]["value"] <= 1
            elif tech in siso_full_recovery:
                if e == "default_removal_frac_mass_solute":
                    assert e in k.keys()
            else:
                assert e not in k.keys()

        if tech not in no_energy_electric_flow_vol_inlet:
            e = "energy_electric_flow_vol_inlet"
            assert e in k.keys()
            assert "units" in k[e].keys()
            assert_units_equivalent(
                k[e]["units"], units.dimensionless)
            assert "value" in k[e].keys()
            assert k[e]["value"] >= 0
            assert k[e]["value"] <= 1

        # Check for specific removal fractions
        if "removal_frac_mass_solute" in k.keys():
            for (j, c_data) in k["removal_frac_mass_solute"].items():
                assert "units" in c_data.keys()
                assert_units_equivalent(
                    c_data["units"], units.dimensionless)
                assert "value" in c_data.keys()
                assert c_data["value"] >= 0
                assert c_data["value"] <= 1
                assert j in db.component_list.keys()<|MERGE_RESOLUTION|>--- conflicted
+++ resolved
@@ -47,13 +47,11 @@
     pass_through = ["chemical_addition",
                     "pump",
                     "storage_tank",
-<<<<<<< HEAD
-                    "buffer_tank"]
-    siso_full_recovery = ["uv_aop", "uv", "ion_exchange", "fixed_bed"]
-=======
+                    "buffer_tank",
                     "feed_water_tank"]
+
     siso_full_recovery = ["uv_aop", "uv", "ion_exchange", "fixed_bed", "decarbonator"]
->>>>>>> 8e92e722
+
 
     no_energy_electric_flow_vol_inlet = ["energy_recovery",
                                          "mbr_denitrification",
