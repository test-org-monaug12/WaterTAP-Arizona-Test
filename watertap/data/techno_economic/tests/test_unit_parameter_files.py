--- conflicted
+++ resolved
@@ -45,18 +45,12 @@
     # Iterate overall entries in tech data and check for expected contents
     # TODO : Need to check up on this once everything is done
     pass_through = ["chemical_addition",
-<<<<<<< HEAD
-                    "feed_water_tank",
-                    "pump",
-                    "storage_tank",
-                    "sw_onshore_intake",
-=======
                     "cooling_supply",
                     "feed_water_tank",
                     "landfill",
                     "pump",
                     "storage_tank",
->>>>>>> 73a08354
+                    "sw_onshore_intake",
                     ]
 
     siso_full_recovery = ["uv_aop", "uv", "ion_exchange", "fixed_bed", "decarbonator"]
