--- conflicted
+++ resolved
@@ -918,18 +918,6 @@
         results = solver.solve(m, tee=True)
         assert_optimal_termination(results)
 
-<<<<<<< HEAD
-        assert pytest.approx(414120.357, rel=1e-5) == value(
-            m.fs.costing.total_capital_cost
-        )
-        assert pytest.approx(1025349.176, rel=1e-5) == value(
-            m.fs.costing.total_operating_cost
-        )
-        assert pytest.approx(828240.715, rel=1e-5) == value(
-            m.fs.costing.total_investment_cost
-        )
-        assert pytest.approx(0.781896, rel=1e-5) == value(m.fs.costing.LCOW)
-=======
         assert pytest.approx(453807.598, rel=1e-5) == value(
             m.fs.costing.total_capital_cost
         )
@@ -939,5 +927,4 @@
         assert pytest.approx(907615.190, rel=1e-5) == value(
             m.fs.costing.total_investment_cost
         )
-        assert pytest.approx(0.78791, rel=1e-5) == value(m.fs.costing.LCOW)
->>>>>>> 76fb3311
+        assert pytest.approx(0.78791, rel=1e-5) == value(m.fs.costing.LCOW)