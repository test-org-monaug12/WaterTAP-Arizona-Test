--- conflicted
+++ resolved
@@ -20,11 +20,8 @@
     Constraint,
     Var,
 )
-<<<<<<< HEAD
 from idaes.core import FlowsheetBlock
 from pyomo.util.check_units import assert_units_consistent
-=======
->>>>>>> e3470e3b
 
 from pyomo.util.check_units import assert_units_consistent
 from idaes.core import FlowsheetBlock
