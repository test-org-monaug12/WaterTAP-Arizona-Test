#################################################################################
# WaterTAP Copyright (c) 2020-2023, The Regents of the University of California,
# through Lawrence Berkeley National Laboratory, Oak Ridge National Laboratory,
# National Renewable Energy Laboratory, and National Energy Technology
# Laboratory (subject to receipt of any required approvals from the U.S. Dept.
# of Energy). All rights reserved.
#
# Please see the files COPYRIGHT.md and LICENSE.md for full copyright and license
# information, respectively. These files are also available online at the URL
# "https://github.com/watertap-org/watertap/"
#################################################################################
import pytest
import re
from watertap.property_models.multicomp_aq_sol_prop_pack import MCASParameterBlock
from watertap.unit_models.electrodialysis_0D import (
    ElectricalOperationMode,
    Electrodialysis0D,
    PressureDropMethod,
    FrictionFactorMethod,
    HydraulicDiameterMethod,
)
from watertap.unit_models.electrodialysis_0D import LimitingCurrentDensityMethod
from watertap.costing import WaterTAPCosting
from pyomo.environ import (
    ConcreteModel,
    assert_optimal_termination,
    value,
    Set,
    Param,
    Var,
    Constraint,
)
from idaes.core import (
    FlowsheetBlock,
    EnergyBalanceType,
    MaterialBalanceType,
    MomentumBalanceType,
)
from idaes.core import UnitModelCostingBlock
from idaes.core.util.model_statistics import degrees_of_freedom
from pyomo.util.check_units import assert_units_consistent
import idaes.core.util.scaling as iscale
from idaes.core.util.testing import initialization_tester
from idaes.core.solvers import get_solver
from idaes.core.util.exceptions import ConfigurationError
import idaes.logger as idaeslog

__author__ = "Xiangyu Bi, Kejia Hu"

solver = get_solver()

# -----------------------------------------------------------------------------
# Start test class
class TestElectrodialysisVoltageConst:
    @pytest.fixture(scope="class")
    def electrodialysis_cell1(self):
        m = ConcreteModel()
        m.fs = FlowsheetBlock(dynamic=False)
        ion_dict = {
            "solute_list": ["Na_+", "Cl_-"],
            "mw_data": {"H2O": 18e-3, "Na_+": 23e-3, "Cl_-": 35.5e-3},
            "elec_mobility_data": {("Liq", "Na_+"): 5.19e-8, ("Liq", "Cl_-"): 7.92e-8},
            "charge": {"Na_+": 1, "Cl_-": -1},
        }
        m.fs.properties = MCASParameterBlock(**ion_dict)
        m.fs.unit = Electrodialysis0D(
            property_package=m.fs.properties, operation_mode="Constant_Voltage"
        )
        return m

    @pytest.mark.unit
    def test_build_model(self, electrodialysis_cell1):
        m = electrodialysis_cell1
        # test configurations
        assert len(m.fs.unit.config) == 17
        assert not m.fs.unit.config.dynamic
        assert not m.fs.unit.config.has_holdup
        assert (
            m.fs.unit.config.operation_mode == ElectricalOperationMode.Constant_Voltage
        )
        assert m.fs.unit.config.material_balance_type == MaterialBalanceType.useDefault
        assert m.fs.unit.config.energy_balance_type == EnergyBalanceType.none
        assert (
            m.fs.unit.config.momentum_balance_type == MomentumBalanceType.pressureTotal
        )
        assert m.fs.unit.config.property_package is m.fs.properties
        assert "H2O" in m.fs.properties.component_list

        # test all essential params and vars are built
        assert isinstance(m.fs.unit.membrane_set, Set)
        assert isinstance(m.fs.unit.water_density, Param)
        assert isinstance(m.fs.unit.cell_pair_num, Var)
        assert isinstance(m.fs.unit.cell_width, Var)
        assert isinstance(m.fs.unit.cell_length, Var)
        assert isinstance(m.fs.unit.channel_height, Var)
        assert isinstance(m.fs.unit.membrane_thickness, Var)
        assert isinstance(m.fs.unit.solute_diffusivity_membrane, Var)
        assert isinstance(m.fs.unit.ion_trans_number_membrane, Var)
        assert isinstance(m.fs.unit.water_trans_number_membrane, Var)
        assert isinstance(m.fs.unit.water_permeability_membrane, Var)
        assert isinstance(m.fs.unit.membrane_areal_resistance, Var)
        assert isinstance(m.fs.unit.current, Var)
        assert isinstance(m.fs.unit.voltage, Var)
        assert isinstance(m.fs.unit.current_utilization, Var)
        assert isinstance(m.fs.unit.power_electrical, Var)
        assert isinstance(m.fs.unit.specific_power_electrical, Var)
        assert isinstance(m.fs.unit.current_efficiency, Var)
        assert isinstance(m.fs.unit.elec_migration_flux_in, Var)
        assert isinstance(m.fs.unit.elec_migration_flux_out, Var)
        assert isinstance(m.fs.unit.nonelec_flux_in, Var)
        assert isinstance(m.fs.unit.nonelec_flux_out, Var)
        assert isinstance(m.fs.unit.eq_current_voltage_relation, Constraint)
        assert isinstance(m.fs.unit.eq_elec_migration_flux_in, Constraint)
        assert isinstance(m.fs.unit.eq_elec_migration_flux_out, Constraint)
        assert isinstance(m.fs.unit.eq_nonelec_flux_in, Constraint)
        assert isinstance(m.fs.unit.eq_nonelec_flux_out, Constraint)
        assert isinstance(m.fs.unit.eq_mass_transfer_term_diluate, Constraint)
        assert isinstance(m.fs.unit.eq_mass_transfer_term_concentrate, Constraint)
        assert isinstance(m.fs.unit.eq_power_electrical, Constraint)
        assert isinstance(m.fs.unit.eq_specific_power_electrical, Constraint)
        assert isinstance(m.fs.unit.eq_current_efficiency, Constraint)
        assert isinstance(m.fs.unit.diluate.isothermal_assumption_eq, Constraint)
        assert isinstance(m.fs.unit.concentrate.isothermal_assumption_eq, Constraint)

    @pytest.mark.unit
    def test_stats(self, electrodialysis_cell1):
        m = electrodialysis_cell1
        assert_units_consistent(m)
        assert degrees_of_freedom(m) == 34
        # Specify a system
        # Note: Testing scenarios in this file are primarily in accord with an experimental
        # setup reported by Campione et al. in Desalination 465 (2019): 79-93.
        # set the operational parameters
        m.fs.unit.water_trans_number_membrane["cem"].fix(5.8)
        m.fs.unit.water_trans_number_membrane["aem"].fix(4.3)
        m.fs.unit.water_permeability_membrane["cem"].fix(2.16e-14)
        m.fs.unit.water_permeability_membrane["aem"].fix(1.75e-14)
        m.fs.unit.voltage.fix(0.5)
        m.fs.unit.electrodes_resistance.fix(0)
        m.fs.unit.cell_pair_num.fix(10)
        m.fs.unit.current_utilization.fix(1)
        m.fs.unit.channel_height.fix(2.7e-4)
        m.fs.unit.membrane_areal_resistance["cem"].fix(1.89e-4)
        m.fs.unit.membrane_areal_resistance["aem"].fix(1.77e-4)
        m.fs.unit.cell_width.fix(0.1)
        m.fs.unit.cell_length.fix(0.79)
        m.fs.unit.membrane_thickness["aem"].fix(1.3e-4)
        m.fs.unit.membrane_thickness["cem"].fix(1.3e-4)
        m.fs.unit.solute_diffusivity_membrane["cem", "Na_+"].fix(1.8e-10)
        m.fs.unit.solute_diffusivity_membrane["aem", "Na_+"].fix(1.25e-10)
        m.fs.unit.solute_diffusivity_membrane["cem", "Cl_-"].fix(1.8e-10)
        m.fs.unit.solute_diffusivity_membrane["aem", "Cl_-"].fix(1.25e-10)
        m.fs.unit.ion_trans_number_membrane["cem", "Na_+"].fix(1)
        m.fs.unit.ion_trans_number_membrane["aem", "Na_+"].fix(0)
        m.fs.unit.ion_trans_number_membrane["cem", "Cl_-"].fix(0)
        m.fs.unit.ion_trans_number_membrane["aem", "Cl_-"].fix(1)

        # check ion transfer number requirements
        assert (
            sum(
                value(m.fs.unit.ion_trans_number_membrane["cem", j])
                for j in m.fs.properties.ion_set
            )
            == 1
        )
        assert (
            sum(
                value(m.fs.unit.ion_trans_number_membrane["aem", j])
                for j in m.fs.properties.ion_set
            )
            == 1
        )
        assert sum(
            value(m.fs.unit.ion_trans_number_membrane["cem", j])
            for j in m.fs.properties.cation_set
        ) == sum(
            value(m.fs.unit.ion_trans_number_membrane["aem", j])
            for j in m.fs.properties.anion_set
        )

        # set the inlet stream
        m.fs.unit.inlet_diluate.pressure.fix(101325)
        m.fs.unit.inlet_diluate.temperature.fix(298.15)
        m.fs.unit.inlet_diluate.flow_mol_phase_comp[0, "Liq", "H2O"].fix(2.40e-1)
        m.fs.unit.inlet_diluate.flow_mol_phase_comp[0, "Liq", "Na_+"].fix(7.38e-4)
        m.fs.unit.inlet_diluate.flow_mol_phase_comp[0, "Liq", "Cl_-"].fix(7.38e-4)
        m.fs.unit.inlet_concentrate.pressure.fix(101325)
        m.fs.unit.inlet_concentrate.temperature.fix(298.15)
        m.fs.unit.inlet_concentrate.flow_mol_phase_comp[0, "Liq", "H2O"].fix(2.40e-1)
        m.fs.unit.inlet_concentrate.flow_mol_phase_comp[0, "Liq", "Na_+"].fix(7.38e-4)
        m.fs.unit.inlet_concentrate.flow_mol_phase_comp[0, "Liq", "Cl_-"].fix(7.38e-4)
        m.fs.unit.spacer_porosity.fix(1)

        assert degrees_of_freedom(m) == 0

    @pytest.mark.component
    def test_initialization_scaling(self, electrodialysis_cell1):
        m = electrodialysis_cell1
        # set default scaling for state vars
        m.fs.properties.set_default_scaling(
            "flow_mol_phase_comp", 1e2, index=("Liq", "H2O")
        )
        m.fs.properties.set_default_scaling(
            "flow_mol_phase_comp", 1e4, index=("Liq", "Na_+")
        )
        m.fs.properties.set_default_scaling(
            "flow_mol_phase_comp", 1e4, index=("Liq", "Cl_-")
        )
        iscale.calculate_scaling_factors(m.fs)
        initialization_tester(m)
        badly_scaled_var_values = {
            var.name: val for (var, val) in iscale.badly_scaled_var_generator(m)
        }
        assert not badly_scaled_var_values
        # check to make sure DOF does not change
        assert degrees_of_freedom(m) == 0

    @pytest.mark.component
    def test_solve(self, electrodialysis_cell1):
        m = electrodialysis_cell1
        # run solver and check for optimal solution
        results = solver.solve(m)
        assert_optimal_termination(results)
        badly_scaled_var_values = {
            var.name: val for (var, val) in iscale.badly_scaled_var_generator(m)
        }
        assert not badly_scaled_var_values

    @pytest.mark.component
    def test_solution(self, electrodialysis_cell1):
        m = electrodialysis_cell1

        assert value(
            m.fs.unit.outlet_diluate.flow_mol_phase_comp[0, "Liq", "H2O"]
        ) == pytest.approx(0.2328, rel=5e-3)
        assert value(
            m.fs.unit.outlet_diluate.flow_mol_phase_comp[0, "Liq", "Na_+"]
        ) == pytest.approx(2.847e-04, rel=5e-3)
        assert value(
            m.fs.unit.outlet_diluate.flow_mol_phase_comp[0, "Liq", "Cl_-"]
        ) == pytest.approx(2.847e-04, rel=5e-3)
        assert value(
            m.fs.unit.outlet_concentrate.flow_mol_phase_comp[0, "Liq", "H2O"]
        ) == pytest.approx(0.2472, rel=5e-3)
        assert value(
            m.fs.unit.outlet_concentrate.flow_mol_phase_comp[0, "Liq", "Na_+"]
        ) == pytest.approx(1.191e-3, rel=5e-3)
        assert value(
            m.fs.unit.outlet_concentrate.flow_mol_phase_comp[0, "Liq", "Cl_-"]
        ) == pytest.approx(1.191e-3, rel=5e-3)

    @pytest.mark.component
    def test_performance_contents(self, electrodialysis_cell1):
        m = electrodialysis_cell1
        perform_dict = m.fs.unit._get_performance_contents()
        assert "vars" in perform_dict
        assert value(
            perform_dict["vars"]["Total electrical power consumption(Watt)"]
        ) == pytest.approx(3.06, rel=5e-3)
        assert value(
            perform_dict["vars"]["Specific electrical power consumption (kW*h/m**3)"]
        ) == pytest.approx(0.202, rel=5e-3)
        assert value(
            perform_dict["vars"]["Current efficiency for deionzation"]
        ) == pytest.approx(0.714, rel=5e-3)
        assert value(perform_dict["vars"]["Water recovery by mass"]) == pytest.approx(
            0.4849, rel=5e-3
        )

    @pytest.mark.component
    def test_costing(self, electrodialysis_cell1):
        m = electrodialysis_cell1
        blk = m.fs.unit

        # NOTE: This should probably move into the build of the model
        #       and not be here after everything else (see next test)
        m.fs.costing = WaterTAPCosting()

        m.fs.unit.costing = UnitModelCostingBlock(
            flowsheet_costing_block=m.fs.costing, costing_method_arguments={}
        )

        m.fs.costing.cost_process()

        assert_units_consistent(m)

        assert degrees_of_freedom(m) == 0

        results = solver.solve(m, tee=True)
        assert_optimal_termination(results)

        assert pytest.approx(2.0 * 584.6, rel=1e-3) == value(
            m.fs.costing.aggregate_capital_cost
        )
        assert pytest.approx(153.6471, rel=1e-3) == value(
            m.fs.costing.total_operating_cost
        )
        assert pytest.approx(1169.2, rel=1e-3) == value(m.fs.costing.total_capital_cost)


class TestElectrodialysisCurrentConst:
    @pytest.fixture(scope="class")
    def electrodialysis_cell2(self):
        m = ConcreteModel()
        m.fs = FlowsheetBlock(dynamic=False)
        ion_dict = {
            "solute_list": ["Na_+", "Cl_-"],
            "mw_data": {"H2O": 18e-3, "Na_+": 23e-3, "Cl_-": 35.5e-3},
            "elec_mobility_data": {("Liq", "Na_+"): 5.19e-8, ("Liq", "Cl_-"): 7.92e-8},
            "charge": {"Na_+": 1, "Cl_-": -1},
        }
        m.fs.properties = MCASParameterBlock(**ion_dict)
        m.fs.unit = Electrodialysis0D(property_package=m.fs.properties)
        m.fs.unit.config.operation_mode = ElectricalOperationMode.Constant_Current

        # Adding costing at model construction for testing
        m.fs.costing = WaterTAPCosting()
        m.fs.unit.costing = UnitModelCostingBlock(
            flowsheet_costing_block=m.fs.costing, costing_method_arguments={}
        )
        # This function constructs all the costing vars and constraints
        m.fs.costing.cost_process()
        return m

    @pytest.mark.unit
    def test_build_model(self, electrodialysis_cell2):
        m = electrodialysis_cell2

        # test configrations
        assert len(m.fs.unit.config) == 17
        assert not m.fs.unit.config.dynamic
        assert not m.fs.unit.config.has_holdup
        assert m.fs.unit.config.material_balance_type == MaterialBalanceType.useDefault
        assert m.fs.unit.config.energy_balance_type == EnergyBalanceType.none
        assert (
            m.fs.unit.config.momentum_balance_type == MomentumBalanceType.pressureTotal
        )
        assert m.fs.unit.config.property_package is m.fs.properties
        assert "H2O" in m.fs.properties.component_list

        # test all essential params and vars are built
        assert isinstance(m.fs.unit.membrane_set, Set)
        assert isinstance(m.fs.unit.water_density, Param)
        assert isinstance(m.fs.unit.cell_pair_num, Var)
        assert isinstance(m.fs.unit.cell_width, Var)
        assert isinstance(m.fs.unit.cell_length, Var)
        assert isinstance(m.fs.unit.channel_height, Var)
        assert isinstance(m.fs.unit.membrane_thickness, Var)
        assert isinstance(m.fs.unit.solute_diffusivity_membrane, Var)
        assert isinstance(m.fs.unit.ion_trans_number_membrane, Var)
        assert isinstance(m.fs.unit.water_trans_number_membrane, Var)
        assert isinstance(m.fs.unit.water_permeability_membrane, Var)
        assert isinstance(m.fs.unit.membrane_areal_resistance, Var)
        assert isinstance(m.fs.unit.current, Var)
        assert isinstance(m.fs.unit.voltage, Var)
        assert isinstance(m.fs.unit.current_utilization, Var)
        assert isinstance(m.fs.unit.power_electrical, Var)
        assert isinstance(m.fs.unit.specific_power_electrical, Var)
        assert isinstance(m.fs.unit.current_efficiency, Var)
        assert isinstance(m.fs.unit.elec_migration_flux_in, Var)
        assert isinstance(m.fs.unit.elec_migration_flux_out, Var)
        assert isinstance(m.fs.unit.nonelec_flux_in, Var)
        assert isinstance(m.fs.unit.nonelec_flux_out, Var)
        assert isinstance(m.fs.unit.eq_current_voltage_relation, Constraint)
        assert isinstance(m.fs.unit.eq_elec_migration_flux_in, Constraint)
        assert isinstance(m.fs.unit.eq_elec_migration_flux_out, Constraint)
        assert isinstance(m.fs.unit.eq_nonelec_flux_in, Constraint)
        assert isinstance(m.fs.unit.eq_nonelec_flux_out, Constraint)
        assert isinstance(m.fs.unit.eq_mass_transfer_term_diluate, Constraint)
        assert isinstance(m.fs.unit.eq_mass_transfer_term_concentrate, Constraint)
        assert isinstance(m.fs.unit.eq_power_electrical, Constraint)
        assert isinstance(m.fs.unit.eq_specific_power_electrical, Constraint)
        assert isinstance(m.fs.unit.eq_current_efficiency, Constraint)
        assert isinstance(m.fs.unit.diluate.isothermal_assumption_eq, Constraint)
        assert isinstance(m.fs.unit.concentrate.isothermal_assumption_eq, Constraint)

    @pytest.mark.unit
    def test_stats(self, electrodialysis_cell2):
        m = electrodialysis_cell2
        assert_units_consistent(m)
        assert degrees_of_freedom(m) == 34
        # Specify a system
        # set the operational parameters
        m.fs.unit.water_trans_number_membrane["cem"].fix(5.8)
        m.fs.unit.water_trans_number_membrane["aem"].fix(4.3)
        m.fs.unit.water_permeability_membrane["cem"].fix(2.16e-14)
        m.fs.unit.water_permeability_membrane["aem"].fix(1.75e-14)
        m.fs.unit.current.fix(8)
        m.fs.unit.electrodes_resistance.fix(0)
        m.fs.unit.cell_pair_num.fix(10)
        m.fs.unit.current_utilization.fix(1)
        m.fs.unit.channel_height.fix(2.7e-4)
        m.fs.unit.membrane_areal_resistance["cem"].fix(1.89e-4)
        m.fs.unit.membrane_areal_resistance["aem"].fix(1.77e-4)
        m.fs.unit.cell_width.fix(0.1)
        m.fs.unit.cell_length.fix(0.79)
        m.fs.unit.membrane_thickness["aem"].fix(1.3e-4)
        m.fs.unit.membrane_thickness["cem"].fix(1.3e-4)
        m.fs.unit.solute_diffusivity_membrane["cem", "Na_+"].fix(1.8e-10)
        m.fs.unit.solute_diffusivity_membrane["aem", "Na_+"].fix(1.25e-10)
        m.fs.unit.solute_diffusivity_membrane["cem", "Cl_-"].fix(1.8e-10)
        m.fs.unit.solute_diffusivity_membrane["aem", "Cl_-"].fix(1.25e-10)
        m.fs.unit.ion_trans_number_membrane["cem", "Na_+"].fix(1)
        m.fs.unit.ion_trans_number_membrane["aem", "Na_+"].fix(0)
        m.fs.unit.ion_trans_number_membrane["cem", "Cl_-"].fix(0)
        m.fs.unit.ion_trans_number_membrane["aem", "Cl_-"].fix(1)

        # check ion transfer number requirements
        assert (
            sum(
                value(m.fs.unit.ion_trans_number_membrane["cem", j])
                for j in m.fs.properties.ion_set
            )
            == 1
        )
        assert (
            sum(
                value(m.fs.unit.ion_trans_number_membrane["aem", j])
                for j in m.fs.properties.ion_set
            )
            == 1
        )
        assert sum(
            value(m.fs.unit.ion_trans_number_membrane["cem", j])
            for j in m.fs.properties.cation_set
        ) == sum(
            value(m.fs.unit.ion_trans_number_membrane["aem", j])
            for j in m.fs.properties.anion_set
        )

        # set the inlet stream
        m.fs.unit.inlet_diluate.pressure.fix(101325)
        m.fs.unit.inlet_diluate.temperature.fix(298.15)
        m.fs.unit.inlet_diluate.flow_mol_phase_comp[0, "Liq", "H2O"].fix(2.40e-1)
        m.fs.unit.inlet_diluate.flow_mol_phase_comp[0, "Liq", "Na_+"].fix(7.38e-4)
        m.fs.unit.inlet_diluate.flow_mol_phase_comp[0, "Liq", "Cl_-"].fix(7.38e-4)
        m.fs.unit.inlet_concentrate.pressure.fix(101325)
        m.fs.unit.inlet_concentrate.temperature.fix(298.15)
        m.fs.unit.inlet_concentrate.flow_mol_phase_comp[0, "Liq", "H2O"].fix(2.40e-1)
        m.fs.unit.inlet_concentrate.flow_mol_phase_comp[0, "Liq", "Na_+"].fix(7.38e-4)
        m.fs.unit.inlet_concentrate.flow_mol_phase_comp[0, "Liq", "Cl_-"].fix(7.38e-4)
        m.fs.unit.spacer_porosity.fix(1)

        assert degrees_of_freedom(m) == 0

    @pytest.mark.component
    def test_initialization_scaling(self, electrodialysis_cell2):
        m = electrodialysis_cell2
        # set default scaling for state vars
        m.fs.properties.set_default_scaling(
            "flow_mol_phase_comp", 1e2, index=("Liq", "H2O")
        )
        m.fs.properties.set_default_scaling(
            "flow_mol_phase_comp", 1e4, index=("Liq", "Na_+")
        )
        m.fs.properties.set_default_scaling(
            "flow_mol_phase_comp", 1e4, index=("Liq", "Cl_-")
        )
        iscale.calculate_scaling_factors(m.fs)
        initialization_tester(m)
        badly_scaled_var_values = {
            var.name: val for (var, val) in iscale.badly_scaled_var_generator(m)
        }
        assert not badly_scaled_var_values
        # check to make sure DOF does not change
        assert degrees_of_freedom(m) == 0

    @pytest.mark.component
    def test_solve(self, electrodialysis_cell2):
        m = electrodialysis_cell2
        # run solver and check for optimal solution
        results = solver.solve(m)
        assert_optimal_termination(results)
        badly_scaled_var_values = {
            var.name: val for (var, val) in iscale.badly_scaled_var_generator(m)
        }
        assert not badly_scaled_var_values

    @pytest.mark.component
    def test_solution(self, electrodialysis_cell2):
        m = electrodialysis_cell2

        assert value(
            m.fs.unit.outlet_diluate.flow_mol_phase_comp[0, "Liq", "H2O"]
        ) == pytest.approx(0.2305, rel=5e-3)
        assert value(
            m.fs.unit.outlet_diluate.flow_mol_phase_comp[0, "Liq", "Na_+"]
        ) == pytest.approx(1.461e-04, rel=5e-3)
        assert value(
            m.fs.unit.outlet_diluate.flow_mol_phase_comp[0, "Liq", "Cl_-"]
        ) == pytest.approx(1.461e-04, rel=5e-3)
        assert value(
            m.fs.unit.outlet_concentrate.flow_mol_phase_comp[0, "Liq", "H2O"]
        ) == pytest.approx(0.2495, rel=5e-3)
        assert value(
            m.fs.unit.outlet_concentrate.flow_mol_phase_comp[0, "Liq", "Na_+"]
        ) == pytest.approx(1.330e-3, rel=5e-3)
        assert value(
            m.fs.unit.outlet_concentrate.flow_mol_phase_comp[0, "Liq", "Cl_-"]
        ) == pytest.approx(1.330e-3, rel=5e-3)

    @pytest.mark.component
    def test_performance_contents(self, electrodialysis_cell2):
        m = electrodialysis_cell2
        perform_dict = m.fs.unit._get_performance_contents()
        assert "vars" in perform_dict
        assert value(
            perform_dict["vars"]["Total electrical power consumption(Watt)"]
        ) == pytest.approx(5.4, rel=5e-3)
        assert value(
            perform_dict["vars"]["Specific electrical power consumption (kW*h/m**3)"]
        ) == pytest.approx(0.361, rel=5e-3)
        assert value(
            perform_dict["vars"]["Current efficiency for deionzation"]
        ) == pytest.approx(0.714, rel=5e-3)
        assert value(perform_dict["vars"]["Water recovery by mass"]) == pytest.approx(
            0.4803, rel=5e-3
        )


class TestElectrodialysis_withNeutralSPecies:
    @pytest.fixture(scope="class")
    def electrodialysis_cell3(self):
        m = ConcreteModel()
        m.fs = FlowsheetBlock(dynamic=False)
        ion_dict = {
            "solute_list": ["Na_+", "Cl_-", "N"],
            "mw_data": {"H2O": 18e-3, "Na_+": 23e-3, "Cl_-": 35.5e-3, "N": 61.8e-3},
            "elec_mobility_data": {("Liq", "Na_+"): 5.19e-8, ("Liq", "Cl_-"): 7.92e-8},
            "charge": {"Na_+": 1, "Cl_-": -1, "N": 0},
        }
        m.fs.properties = MCASParameterBlock(**ion_dict)
        m.fs.unit = Electrodialysis0D(
            property_package=m.fs.properties,
            operation_mode=ElectricalOperationMode.Constant_Current,
        )
        return m

    @pytest.mark.unit
    def test_build_model(self, electrodialysis_cell3):
        m = electrodialysis_cell3

        # test configrations
        assert len(m.fs.unit.config) == 17
        assert not m.fs.unit.config.dynamic
        assert not m.fs.unit.config.has_holdup
        assert (
            m.fs.unit.config.operation_mode == ElectricalOperationMode.Constant_Current
        )
        assert m.fs.unit.config.material_balance_type == MaterialBalanceType.useDefault
        assert m.fs.unit.config.energy_balance_type == EnergyBalanceType.none
        assert (
            m.fs.unit.config.momentum_balance_type == MomentumBalanceType.pressureTotal
        )
        assert m.fs.unit.config.property_package is m.fs.properties
        assert "H2O" in m.fs.properties.component_list

        # test all essential params and vars are built
        assert isinstance(m.fs.unit.membrane_set, Set)
        assert isinstance(m.fs.unit.water_density, Param)
        assert isinstance(m.fs.unit.cell_pair_num, Var)
        assert isinstance(m.fs.unit.cell_width, Var)
        assert isinstance(m.fs.unit.cell_length, Var)
        assert isinstance(m.fs.unit.channel_height, Var)
        assert isinstance(m.fs.unit.membrane_thickness, Var)
        assert isinstance(m.fs.unit.solute_diffusivity_membrane, Var)
        assert isinstance(m.fs.unit.ion_trans_number_membrane, Var)
        assert isinstance(m.fs.unit.water_trans_number_membrane, Var)
        assert isinstance(m.fs.unit.water_permeability_membrane, Var)
        assert isinstance(m.fs.unit.membrane_areal_resistance, Var)
        assert isinstance(m.fs.unit.current, Var)
        assert isinstance(m.fs.unit.voltage, Var)
        assert isinstance(m.fs.unit.current_utilization, Var)
        assert isinstance(m.fs.unit.power_electrical, Var)
        assert isinstance(m.fs.unit.specific_power_electrical, Var)
        assert isinstance(m.fs.unit.current_efficiency, Var)
        assert isinstance(m.fs.unit.elec_migration_flux_in, Var)
        assert isinstance(m.fs.unit.elec_migration_flux_out, Var)
        assert isinstance(m.fs.unit.nonelec_flux_in, Var)
        assert isinstance(m.fs.unit.nonelec_flux_out, Var)
        assert isinstance(m.fs.unit.eq_current_voltage_relation, Constraint)
        assert isinstance(m.fs.unit.eq_elec_migration_flux_in, Constraint)
        assert isinstance(m.fs.unit.eq_elec_migration_flux_out, Constraint)
        assert isinstance(m.fs.unit.eq_nonelec_flux_in, Constraint)
        assert isinstance(m.fs.unit.eq_nonelec_flux_out, Constraint)
        assert isinstance(m.fs.unit.eq_mass_transfer_term_diluate, Constraint)
        assert isinstance(m.fs.unit.eq_mass_transfer_term_concentrate, Constraint)
        assert isinstance(m.fs.unit.eq_power_electrical, Constraint)
        assert isinstance(m.fs.unit.eq_specific_power_electrical, Constraint)
        assert isinstance(m.fs.unit.eq_current_efficiency, Constraint)
        assert isinstance(m.fs.unit.diluate.isothermal_assumption_eq, Constraint)
        assert isinstance(m.fs.unit.concentrate.isothermal_assumption_eq, Constraint)

    @pytest.mark.unit
    def test_stats(self, electrodialysis_cell3):
        m = electrodialysis_cell3
        assert_units_consistent(m)
        assert degrees_of_freedom(m) == 38
        # Specify a system
        # set the operational parameters
        m.fs.unit.water_trans_number_membrane["cem"].fix(5.8)
        m.fs.unit.water_trans_number_membrane["aem"].fix(4.3)
        m.fs.unit.water_permeability_membrane["cem"].fix(2.16e-14)
        m.fs.unit.water_permeability_membrane["aem"].fix(1.75e-14)
        m.fs.unit.current.fix(8)
        m.fs.unit.electrodes_resistance.fix(0)
        m.fs.unit.cell_pair_num.fix(10)
        m.fs.unit.current_utilization.fix(1)
        m.fs.unit.channel_height.fix(2.7e-4)
        m.fs.unit.membrane_areal_resistance["cem"].fix(1.89e-4)
        m.fs.unit.membrane_areal_resistance["aem"].fix(1.77e-4)
        m.fs.unit.cell_width.fix(0.1)
        m.fs.unit.cell_length.fix(0.79)
        m.fs.unit.membrane_thickness["aem"].fix(1.3e-4)
        m.fs.unit.membrane_thickness["cem"].fix(1.3e-4)
        m.fs.unit.solute_diffusivity_membrane["cem", "Na_+"].fix(1.8e-10)
        m.fs.unit.solute_diffusivity_membrane["aem", "Na_+"].fix(1.25e-10)
        m.fs.unit.solute_diffusivity_membrane["cem", "Cl_-"].fix(1.8e-10)
        m.fs.unit.solute_diffusivity_membrane["aem", "Cl_-"].fix(1.25e-10)
        m.fs.unit.solute_diffusivity_membrane["cem", "N"].fix(1.8e-10)
        m.fs.unit.solute_diffusivity_membrane["aem", "N"].fix(1.25e-10)
        m.fs.unit.ion_trans_number_membrane["cem", "Na_+"].fix(1)
        m.fs.unit.ion_trans_number_membrane["aem", "Na_+"].fix(0)
        m.fs.unit.ion_trans_number_membrane["cem", "Cl_-"].fix(0)
        m.fs.unit.ion_trans_number_membrane["aem", "Cl_-"].fix(1)
        m.fs.unit.spacer_porosity.fix(1)

        # check ion transfer number requirements
        assert (
            sum(
                value(m.fs.unit.ion_trans_number_membrane["cem", j])
                for j in m.fs.properties.ion_set
            )
            == 1
        )
        assert (
            sum(
                value(m.fs.unit.ion_trans_number_membrane["aem", j])
                for j in m.fs.properties.ion_set
            )
            == 1
        )
        assert sum(
            value(m.fs.unit.ion_trans_number_membrane["cem", j])
            for j in m.fs.properties.cation_set
        ) == sum(
            value(m.fs.unit.ion_trans_number_membrane["aem", j])
            for j in m.fs.properties.anion_set
        )

        # set the inlet stream
        m.fs.unit.inlet_diluate.pressure.fix(101325)
        m.fs.unit.inlet_diluate.temperature.fix(298.15)
        m.fs.unit.inlet_diluate.flow_mol_phase_comp[0, "Liq", "H2O"].fix(2.40e-1)
        m.fs.unit.inlet_diluate.flow_mol_phase_comp[0, "Liq", "Na_+"].fix(7.38e-4)
        m.fs.unit.inlet_diluate.flow_mol_phase_comp[0, "Liq", "Cl_-"].fix(7.38e-4)
        m.fs.unit.inlet_diluate.flow_mol_phase_comp[0, "Liq", "N"].fix(7.38e-5)
        m.fs.unit.inlet_concentrate.pressure.fix(101325)
        m.fs.unit.inlet_concentrate.temperature.fix(298.15)
        m.fs.unit.inlet_concentrate.flow_mol_phase_comp[0, "Liq", "H2O"].fix(2.40e-1)
        m.fs.unit.inlet_concentrate.flow_mol_phase_comp[0, "Liq", "Na_+"].fix(7.38e-4)
        m.fs.unit.inlet_concentrate.flow_mol_phase_comp[0, "Liq", "Cl_-"].fix(7.38e-4)
        m.fs.unit.inlet_concentrate.flow_mol_phase_comp[0, "Liq", "N"].fix(7.38e-5)
        assert degrees_of_freedom(m) == 0

    @pytest.mark.component
    def test_initialization_scaling(self, electrodialysis_cell3):
        m = electrodialysis_cell3
        # set default scaling for state vars
        m.fs.properties.set_default_scaling(
            "flow_mol_phase_comp", 1e2, index=("Liq", "H2O")
        )
        m.fs.properties.set_default_scaling(
            "flow_mol_phase_comp", 1e4, index=("Liq", "Na_+")
        )
        m.fs.properties.set_default_scaling(
            "flow_mol_phase_comp", 1e4, index=("Liq", "Cl_-")
        )
        m.fs.properties.set_default_scaling(
            "flow_mol_phase_comp", 1e5, index=("Liq", "N")
        )
        iscale.calculate_scaling_factors(m.fs)
        initialization_tester(m)
        badly_scaled_var_values = {
            var.name: val for (var, val) in iscale.badly_scaled_var_generator(m)
        }
        assert not badly_scaled_var_values
        # check to make sure DOF does not change
        assert degrees_of_freedom(m) == 0

    @pytest.mark.component
    def test_solve(self, electrodialysis_cell3):
        m = electrodialysis_cell3
        # run solver and check for optimal solution
        results = solver.solve(m)
        assert_optimal_termination(results)
        badly_scaled_var_values = {
            var.name: val for (var, val) in iscale.badly_scaled_var_generator(m)
        }
        assert not badly_scaled_var_values

    @pytest.mark.component
    def test_solution(self, electrodialysis_cell3):
        m = electrodialysis_cell3

        assert value(
            m.fs.unit.outlet_diluate.flow_mol_phase_comp[0, "Liq", "H2O"]
        ) == pytest.approx(0.2305, rel=5e-3)
        assert value(
            m.fs.unit.outlet_diluate.flow_mol_phase_comp[0, "Liq", "Na_+"]
        ) == pytest.approx(1.459e-04, rel=5e-3)
        assert value(
            m.fs.unit.outlet_diluate.flow_mol_phase_comp[0, "Liq", "Cl_-"]
        ) == pytest.approx(1.459e-04, rel=5e-3)
        assert value(
            m.fs.unit.outlet_diluate.flow_mol_phase_comp[0, "Liq", "N"]
        ) == pytest.approx(7.277e-05, rel=5e-3)
        assert value(
            m.fs.unit.outlet_concentrate.flow_mol_phase_comp[0, "Liq", "H2O"]
        ) == pytest.approx(0.2495, rel=5e-3)
        assert value(
            m.fs.unit.outlet_concentrate.flow_mol_phase_comp[0, "Liq", "Na_+"]
        ) == pytest.approx(1.330e-3, rel=5e-3)
        assert value(
            m.fs.unit.outlet_concentrate.flow_mol_phase_comp[0, "Liq", "Cl_-"]
        ) == pytest.approx(1.330e-3, rel=5e-3)
        assert value(
            m.fs.unit.outlet_concentrate.flow_mol_phase_comp[0, "Liq", "N"]
        ) == pytest.approx(7.483e-05, rel=5e-3)

    @pytest.mark.component
    def test_performance_contents(self, electrodialysis_cell3):
        m = electrodialysis_cell3
        perform_dict = m.fs.unit._get_performance_contents()
        assert "vars" in perform_dict
        assert value(
            perform_dict["vars"]["Total electrical power consumption(Watt)"]
        ) == pytest.approx(5.41, rel=5e-3)
        assert value(
            perform_dict["vars"]["Specific electrical power consumption (kW*h/m**3)"]
        ) == pytest.approx(0.361, rel=5e-3)
        assert value(
            perform_dict["vars"]["Current efficiency for deionzation"]
        ) == pytest.approx(0.714, rel=5e-3)
        assert value(perform_dict["vars"]["Water recovery by mass"]) == pytest.approx(
            0.4803, rel=5e-3
        )


class Test_ED_MembNonohm_On_ConstV:
    @pytest.fixture(scope="class")
    def EDcell(self):
        m = ConcreteModel()
        m.fs = FlowsheetBlock(dynamic=False)
        ion_dict = {
            "solute_list": ["Na_+", "Cl_-"],
            "mw_data": {"H2O": 18e-3, "Na_+": 23e-3, "Cl_-": 35.5e-3},
            "elec_mobility_data": {("Liq", "Na_+"): 5.19e-8, ("Liq", "Cl_-"): 7.92e-8},
            "charge": {"Na_+": 1, "Cl_-": -1},
        }
        m.fs.properties = MCASParameterBlock(**ion_dict)
        m.fs.unit = Electrodialysis0D(
            property_package=m.fs.properties,
            operation_mode=ElectricalOperationMode.Constant_Voltage,
            has_nonohmic_potential_membrane=True,
            has_Nernst_diffusion_layer=False,
        )
        return m

    @pytest.mark.unit
    def test_build_model(self, EDcell):
        m = EDcell
        # test configrations
        assert len(m.fs.unit.config) == 17
        assert not m.fs.unit.config.dynamic
        assert not m.fs.unit.config.has_holdup
        assert (
            m.fs.unit.config.operation_mode == ElectricalOperationMode.Constant_Voltage
        )
        assert m.fs.unit.config.material_balance_type == MaterialBalanceType.useDefault
        assert m.fs.unit.config.energy_balance_type == EnergyBalanceType.none
        assert (
            m.fs.unit.config.momentum_balance_type == MomentumBalanceType.pressureTotal
        )
        assert m.fs.unit.config.property_package is m.fs.properties
        assert "H2O" in m.fs.properties.component_list

        # test all essential params and vars are built
        assert isinstance(m.fs.unit.membrane_set, Set)
        assert isinstance(m.fs.unit.water_density, Param)
        assert isinstance(m.fs.unit.cell_pair_num, Var)
        assert isinstance(m.fs.unit.cell_width, Var)
        assert isinstance(m.fs.unit.cell_length, Var)
        assert isinstance(m.fs.unit.channel_height, Var)
        assert isinstance(m.fs.unit.membrane_thickness, Var)
        assert isinstance(m.fs.unit.solute_diffusivity_membrane, Var)
        assert isinstance(m.fs.unit.ion_trans_number_membrane, Var)
        assert isinstance(m.fs.unit.water_trans_number_membrane, Var)
        assert isinstance(m.fs.unit.water_permeability_membrane, Var)
        assert isinstance(m.fs.unit.membrane_areal_resistance, Var)
        assert isinstance(m.fs.unit.current, Var)
        assert isinstance(m.fs.unit.voltage, Var)
        assert isinstance(m.fs.unit.current_utilization, Var)
        assert isinstance(m.fs.unit.power_electrical, Var)
        assert isinstance(m.fs.unit.specific_power_electrical, Var)
        assert isinstance(m.fs.unit.current_efficiency, Var)
        assert isinstance(m.fs.unit.elec_migration_flux_in, Var)
        assert isinstance(m.fs.unit.elec_migration_flux_out, Var)
        assert isinstance(m.fs.unit.nonelec_flux_in, Var)
        assert isinstance(m.fs.unit.nonelec_flux_out, Var)
        assert isinstance(m.fs.unit.eq_current_voltage_relation, Constraint)
        assert isinstance(m.fs.unit.eq_elec_migration_flux_in, Constraint)
        assert isinstance(m.fs.unit.eq_elec_migration_flux_out, Constraint)
        assert isinstance(m.fs.unit.eq_nonelec_flux_in, Constraint)
        assert isinstance(m.fs.unit.eq_nonelec_flux_out, Constraint)
        assert isinstance(m.fs.unit.eq_mass_transfer_term_diluate, Constraint)
        assert isinstance(m.fs.unit.eq_mass_transfer_term_concentrate, Constraint)
        assert isinstance(m.fs.unit.eq_power_electrical, Constraint)
        assert isinstance(m.fs.unit.eq_specific_power_electrical, Constraint)
        assert isinstance(m.fs.unit.eq_current_efficiency, Constraint)
        assert isinstance(m.fs.unit.diluate.isothermal_assumption_eq, Constraint)
        assert isinstance(m.fs.unit.concentrate.isothermal_assumption_eq, Constraint)

    @pytest.mark.unit
    def test_stats(self, EDcell):
        m = EDcell
        assert_units_consistent(m)
        assert degrees_of_freedom(m) == 34
        # Specify a system
        # Note: Testing scenarios in this file are primarily in accord with an experimental
        # setup reported by Campione et al. in Desalination 465 (2019): 79-93.
        # set the operational parameters
        m.fs.unit.water_trans_number_membrane["cem"].fix(5.8)
        m.fs.unit.water_trans_number_membrane["aem"].fix(4.3)
        m.fs.unit.water_permeability_membrane["cem"].fix(2.16e-14)
        m.fs.unit.water_permeability_membrane["aem"].fix(1.75e-14)
        m.fs.unit.voltage.fix(0.5)
        m.fs.unit.electrodes_resistance.fix(0)
        m.fs.unit.cell_pair_num.fix(10)
        m.fs.unit.current_utilization.fix(1)
        m.fs.unit.channel_height.fix(5e-4)
        m.fs.unit.membrane_areal_resistance["cem"].fix(1.89e-4)
        m.fs.unit.membrane_areal_resistance["aem"].fix(1.77e-4)
        m.fs.unit.cell_width.fix(0.1)
        m.fs.unit.cell_length.fix(0.79)
        m.fs.unit.membrane_thickness["aem"].fix(1.3e-4)
        m.fs.unit.membrane_thickness["cem"].fix(1.3e-4)
        m.fs.unit.solute_diffusivity_membrane["cem", "Na_+"].fix(1.8e-10)
        m.fs.unit.solute_diffusivity_membrane["aem", "Na_+"].fix(1.25e-10)
        m.fs.unit.solute_diffusivity_membrane["cem", "Cl_-"].fix(1.8e-10)
        m.fs.unit.solute_diffusivity_membrane["aem", "Cl_-"].fix(1.25e-10)
        m.fs.unit.ion_trans_number_membrane["cem", "Na_+"].fix(1)
        m.fs.unit.ion_trans_number_membrane["aem", "Na_+"].fix(0)
        m.fs.unit.ion_trans_number_membrane["cem", "Cl_-"].fix(0)
        m.fs.unit.ion_trans_number_membrane["aem", "Cl_-"].fix(1)

        # check ion transfer number requirements
        assert (
            sum(
                value(m.fs.unit.ion_trans_number_membrane["cem", j])
                for j in m.fs.properties.ion_set
            )
            == 1
        )
        assert (
            sum(
                value(m.fs.unit.ion_trans_number_membrane["aem", j])
                for j in m.fs.properties.ion_set
            )
            == 1
        )
        assert sum(
            value(m.fs.unit.ion_trans_number_membrane["cem", j])
            for j in m.fs.properties.cation_set
        ) == sum(
            value(m.fs.unit.ion_trans_number_membrane["aem", j])
            for j in m.fs.properties.anion_set
        )

        # set the inlet stream
        m.fs.unit.inlet_diluate.pressure.fix(101325)
        m.fs.unit.inlet_diluate.temperature.fix(298.15)
        m.fs.unit.inlet_diluate.flow_mol_phase_comp[0, "Liq", "H2O"].fix(2.40e-1)
        m.fs.unit.inlet_diluate.flow_mol_phase_comp[0, "Liq", "Na_+"].fix(7.38e-4)
        m.fs.unit.inlet_diluate.flow_mol_phase_comp[0, "Liq", "Cl_-"].fix(7.38e-4)
        m.fs.unit.inlet_concentrate.pressure.fix(101325)
        m.fs.unit.inlet_concentrate.temperature.fix(298.15)
        m.fs.unit.inlet_concentrate.flow_mol_phase_comp[0, "Liq", "H2O"].fix(2.40e-1)
        m.fs.unit.inlet_concentrate.flow_mol_phase_comp[0, "Liq", "Na_+"].fix(7.38e-4)
        m.fs.unit.inlet_concentrate.flow_mol_phase_comp[0, "Liq", "Cl_-"].fix(7.38e-4)
        m.fs.unit.spacer_porosity.fix(1)

        assert degrees_of_freedom(m) == 0

    @pytest.mark.component
    def test_initialization_scaling(self, EDcell):
        m = EDcell
        # set default scaling for state vars
        m.fs.properties.set_default_scaling(
            "flow_mol_phase_comp", 1e1, index=("Liq", "H2O")
        )
        m.fs.properties.set_default_scaling(
            "flow_mol_phase_comp", 1e3, index=("Liq", "Na_+")
        )
        m.fs.properties.set_default_scaling(
            "flow_mol_phase_comp", 1e3, index=("Liq", "Cl_-")
        )
        iscale.set_scaling_factor(m.fs.unit.cell_width, 10)
        iscale.set_scaling_factor(m.fs.unit.cell_length, 10)
        iscale.set_scaling_factor(m.fs.unit.cell_pair_num, 0.1)
        iscale.calculate_scaling_factors(m.fs)
        initialization_tester(m)
        badly_scaled_var_values = {
            var.name: val for (var, val) in iscale.badly_scaled_var_generator(m)
        }
        assert not badly_scaled_var_values
        # check to make sure DOF does not change
        assert degrees_of_freedom(m) == 0

    @pytest.mark.component
    def test_solve(self, EDcell):
        m = EDcell
        # run solver and check for optimal solution
        results = solver.solve(m)
        assert_optimal_termination(results)
        badly_scaled_var_values = {
            var.name: val for (var, val) in iscale.badly_scaled_var_generator(m)
        }
        assert not badly_scaled_var_values

    @pytest.mark.component
    def test_solution(self, EDcell):
        m = EDcell

        assert value(
            m.fs.unit.outlet_diluate.flow_mol_phase_comp[0, "Liq", "H2O"]
        ) == pytest.approx(0.2362, rel=1e-3)
        assert value(
            m.fs.unit.outlet_diluate.flow_mol_phase_comp[0, "Liq", "Na_+"]
        ) == pytest.approx(5.009e-04, rel=5e-3)
        assert value(
            m.fs.unit.outlet_diluate.flow_mol_phase_comp[0, "Liq", "Cl_-"]
        ) == pytest.approx(5.009e-04, rel=5e-3)
        assert value(
            m.fs.unit.outlet_concentrate.flow_mol_phase_comp[0, "Liq", "H2O"]
        ) == pytest.approx(0.2438, rel=1e-3)
        assert value(
            m.fs.unit.outlet_concentrate.flow_mol_phase_comp[0, "Liq", "Na_+"]
        ) == pytest.approx(9.751e-4, rel=5e-3)
        assert value(
            m.fs.unit.outlet_concentrate.flow_mol_phase_comp[0, "Liq", "Cl_-"]
        ) == pytest.approx(9.751e-4, rel=5e-3)

    @pytest.mark.component
    def test_performance_contents(self, EDcell):
        m = EDcell
        perform_dict = m.fs.unit._get_performance_contents()
        assert "vars" in perform_dict
        assert value(
            perform_dict["vars"]["Total electrical power consumption(Watt)"]
        ) == pytest.approx(1.601, rel=5e-3)
        assert value(
            perform_dict["vars"]["Specific electrical power consumption (kW*h/m**3)"]
        ) == pytest.approx(0.104, rel=5e-3)
        assert value(
            perform_dict["vars"]["Current efficiency for deionzation"]
        ) == pytest.approx(0.714, rel=5e-3)
        assert value(perform_dict["vars"]["Water recovery by mass"]) == pytest.approx(
            0.4921, rel=5e-3
        )


class Test_ED_MembNonohm_On_NDL_On_ConstV:
    @pytest.fixture(scope="class")
    def EDcell(self):
        m = ConcreteModel()
        m.fs = FlowsheetBlock(dynamic=False)
        ion_dict = {
            "solute_list": ["Na_+", "Cl_-"],
            "mw_data": {"H2O": 18e-3, "Na_+": 23e-3, "Cl_-": 35.5e-3},
            "elec_mobility_data": {("Liq", "Na_+"): 5.19e-8, ("Liq", "Cl_-"): 7.92e-8},
            "charge": {"Na_+": 1, "Cl_-": -1},
            "diffusivity_data": {("Liq", "Na_+"): 1.33e-9, ("Liq", "Cl_-"): 2.03e-9},
        }
        m.fs.properties = MCASParameterBlock(**ion_dict)
        m.fs.unit = Electrodialysis0D(
            property_package=m.fs.properties,
            operation_mode=ElectricalOperationMode.Constant_Voltage,
            has_nonohmic_potential_membrane=True,
            has_Nernst_diffusion_layer=True,
            limiting_current_density_data=500,
        )
        return m

    @pytest.mark.unit
    def test_build_model(self, EDcell):
        m = EDcell
        # test configrations
        assert len(m.fs.unit.config) == 17
        assert not m.fs.unit.config.dynamic
        assert not m.fs.unit.config.has_holdup
        assert (
            m.fs.unit.config.operation_mode == ElectricalOperationMode.Constant_Voltage
        )
        assert m.fs.unit.config.material_balance_type == MaterialBalanceType.useDefault
        assert m.fs.unit.config.energy_balance_type == EnergyBalanceType.none
        assert (
            m.fs.unit.config.momentum_balance_type == MomentumBalanceType.pressureTotal
        )
        assert m.fs.unit.config.property_package is m.fs.properties
        assert "H2O" in m.fs.properties.component_list

        # test all essential params and vars are built
        assert isinstance(m.fs.unit.membrane_set, Set)
        assert isinstance(m.fs.unit.water_density, Param)
        assert isinstance(m.fs.unit.cell_pair_num, Var)
        assert isinstance(m.fs.unit.cell_width, Var)
        assert isinstance(m.fs.unit.cell_length, Var)
        assert isinstance(m.fs.unit.channel_height, Var)
        assert isinstance(m.fs.unit.membrane_thickness, Var)
        assert isinstance(m.fs.unit.solute_diffusivity_membrane, Var)
        assert isinstance(m.fs.unit.ion_trans_number_membrane, Var)
        assert isinstance(m.fs.unit.water_trans_number_membrane, Var)
        assert isinstance(m.fs.unit.water_permeability_membrane, Var)
        assert isinstance(m.fs.unit.membrane_areal_resistance, Var)
        assert isinstance(m.fs.unit.current, Var)
        assert isinstance(m.fs.unit.voltage, Var)
        assert isinstance(m.fs.unit.current_utilization, Var)
        assert isinstance(m.fs.unit.power_electrical, Var)
        assert isinstance(m.fs.unit.specific_power_electrical, Var)
        assert isinstance(m.fs.unit.current_efficiency, Var)
        assert isinstance(m.fs.unit.elec_migration_flux_in, Var)
        assert isinstance(m.fs.unit.elec_migration_flux_out, Var)
        assert isinstance(m.fs.unit.nonelec_flux_in, Var)
        assert isinstance(m.fs.unit.nonelec_flux_out, Var)
        assert isinstance(m.fs.unit.eq_current_voltage_relation, Constraint)
        assert isinstance(m.fs.unit.eq_elec_migration_flux_in, Constraint)
        assert isinstance(m.fs.unit.eq_elec_migration_flux_out, Constraint)
        assert isinstance(m.fs.unit.eq_nonelec_flux_in, Constraint)
        assert isinstance(m.fs.unit.eq_nonelec_flux_out, Constraint)
        assert isinstance(m.fs.unit.eq_mass_transfer_term_diluate, Constraint)
        assert isinstance(m.fs.unit.eq_mass_transfer_term_concentrate, Constraint)
        assert isinstance(m.fs.unit.eq_power_electrical, Constraint)
        assert isinstance(m.fs.unit.eq_specific_power_electrical, Constraint)
        assert isinstance(m.fs.unit.eq_current_efficiency, Constraint)
        assert isinstance(m.fs.unit.diluate.isothermal_assumption_eq, Constraint)
        assert isinstance(m.fs.unit.concentrate.isothermal_assumption_eq, Constraint)

    @pytest.mark.unit
    def test_stats(self, EDcell):
        m = EDcell
        assert_units_consistent(m)
        assert degrees_of_freedom(m) == 34
        # Specify a system
        # Note: Testing scenarios in this file are primarily in accord with an experimental
        # setup reported by Campione et al. in Desalination 465 (2019): 79-93.
        # set the operational parameters
        m.fs.unit.water_trans_number_membrane["cem"].fix(5.8)
        m.fs.unit.water_trans_number_membrane["aem"].fix(4.3)
        m.fs.unit.water_permeability_membrane["cem"].fix(2.16e-14)
        m.fs.unit.water_permeability_membrane["aem"].fix(1.75e-14)
        m.fs.unit.voltage.fix(0.5)
        m.fs.unit.electrodes_resistance.fix(0)
        m.fs.unit.cell_pair_num.fix(10)
        m.fs.unit.current_utilization.fix(1)
        m.fs.unit.channel_height.fix(5e-4)
        m.fs.unit.membrane_areal_resistance["cem"].fix(1.89e-4)
        m.fs.unit.membrane_areal_resistance["aem"].fix(1.77e-4)
        m.fs.unit.cell_width.fix(0.1)
        m.fs.unit.cell_length.fix(0.79)
        m.fs.unit.membrane_thickness["aem"].fix(1.3e-4)
        m.fs.unit.membrane_thickness["cem"].fix(1.3e-4)
        m.fs.unit.solute_diffusivity_membrane["cem", "Na_+"].fix(1.8e-10)
        m.fs.unit.solute_diffusivity_membrane["aem", "Na_+"].fix(1.25e-10)
        m.fs.unit.solute_diffusivity_membrane["cem", "Cl_-"].fix(1.8e-10)
        m.fs.unit.solute_diffusivity_membrane["aem", "Cl_-"].fix(1.25e-10)
        m.fs.unit.ion_trans_number_membrane["cem", "Na_+"].fix(1)
        m.fs.unit.ion_trans_number_membrane["aem", "Na_+"].fix(0)
        m.fs.unit.ion_trans_number_membrane["cem", "Cl_-"].fix(0)
        m.fs.unit.ion_trans_number_membrane["aem", "Cl_-"].fix(1)

        # check ion transfer number requirements
        assert (
            sum(
                value(m.fs.unit.ion_trans_number_membrane["cem", j])
                for j in m.fs.properties.ion_set
            )
            == 1
        )
        assert (
            sum(
                value(m.fs.unit.ion_trans_number_membrane["aem", j])
                for j in m.fs.properties.ion_set
            )
            == 1
        )
        assert sum(
            value(m.fs.unit.ion_trans_number_membrane["cem", j])
            for j in m.fs.properties.cation_set
        ) == sum(
            value(m.fs.unit.ion_trans_number_membrane["aem", j])
            for j in m.fs.properties.anion_set
        )

        # set the inlet stream
        m.fs.unit.inlet_diluate.pressure.fix(101325)
        m.fs.unit.inlet_diluate.temperature.fix(298.15)
        m.fs.unit.inlet_diluate.flow_mol_phase_comp[0, "Liq", "H2O"].fix(2.40e-1)
        m.fs.unit.inlet_diluate.flow_mol_phase_comp[0, "Liq", "Na_+"].fix(7.38e-4)
        m.fs.unit.inlet_diluate.flow_mol_phase_comp[0, "Liq", "Cl_-"].fix(7.38e-4)
        m.fs.unit.inlet_concentrate.pressure.fix(101325)
        m.fs.unit.inlet_concentrate.temperature.fix(298.15)
        m.fs.unit.inlet_concentrate.flow_mol_phase_comp[0, "Liq", "H2O"].fix(2.40e-1)
        m.fs.unit.inlet_concentrate.flow_mol_phase_comp[0, "Liq", "Na_+"].fix(7.38e-4)
        m.fs.unit.inlet_concentrate.flow_mol_phase_comp[0, "Liq", "Cl_-"].fix(7.38e-4)
        m.fs.unit.spacer_porosity.fix(1)

        assert degrees_of_freedom(m) == 0

    @pytest.mark.component
    def test_initialization_scaling(self, EDcell):
        m = EDcell
        # set default scaling for state vars
        m.fs.properties.set_default_scaling(
            "flow_mol_phase_comp", 1e1, index=("Liq", "H2O")
        )
        m.fs.properties.set_default_scaling(
            "flow_mol_phase_comp", 1e3, index=("Liq", "Na_+")
        )
        m.fs.properties.set_default_scaling(
            "flow_mol_phase_comp", 1e3, index=("Liq", "Cl_-")
        )
        iscale.set_scaling_factor(m.fs.unit.cell_width, 10)
        iscale.set_scaling_factor(m.fs.unit.cell_length, 10)
        iscale.set_scaling_factor(m.fs.unit.cell_pair_num, 0.1)
        iscale.calculate_scaling_factors(m.fs)
        initialization_tester(m, outlvl=idaeslog.DEBUG)
        badly_scaled_var_values = {
            var.name: val for (var, val) in iscale.badly_scaled_var_generator(m)
        }
        assert not badly_scaled_var_values
        # check to make sure DOF does not change
        assert degrees_of_freedom(m) == 0

    @pytest.mark.component
    def test_solve(self, EDcell):
        m = EDcell
        # run solver and check for optimal solution
        results = solver.solve(m)
        assert_optimal_termination(results)
        badly_scaled_var_values = {
            var.name: val for (var, val) in iscale.badly_scaled_var_generator(m)
        }
        assert not badly_scaled_var_values

    @pytest.mark.component
    def test_solution(self, EDcell):
        m = EDcell

        assert value(
            m.fs.unit.outlet_diluate.flow_mol_phase_comp[0, "Liq", "H2O"]
        ) == pytest.approx(0.2365, rel=5e-3)
        assert value(
            m.fs.unit.outlet_diluate.flow_mol_phase_comp[0, "Liq", "Na_+"]
        ) == pytest.approx(5.630e-04, rel=5e-3)
        assert value(
            m.fs.unit.outlet_diluate.flow_mol_phase_comp[0, "Liq", "Cl_-"]
        ) == pytest.approx(5.630e-04, rel=5e-3)
        assert value(
            m.fs.unit.outlet_concentrate.flow_mol_phase_comp[0, "Liq", "H2O"]
        ) == pytest.approx(0.2435, rel=5e-3)
        assert value(
            m.fs.unit.outlet_concentrate.flow_mol_phase_comp[0, "Liq", "Na_+"]
        ) == pytest.approx(9.130e-4, rel=5e-3)
        assert value(
            m.fs.unit.outlet_concentrate.flow_mol_phase_comp[0, "Liq", "Cl_-"]
        ) == pytest.approx(9.130e-4, rel=5e-3)

    @pytest.mark.component
    def test_performance_contents(self, EDcell):
        m = EDcell
        perform_dict = m.fs.unit._get_performance_contents()
        assert "vars" in perform_dict
        assert value(
            perform_dict["vars"]["Total electrical power consumption(Watt)"]
        ) == pytest.approx(1.4223, rel=5e-3)
        assert value(
            perform_dict["vars"]["Specific electrical power consumption (kW*h/m**3)"]
        ) == pytest.approx(0.0921, rel=5e-3)
        assert value(
            perform_dict["vars"]["Current efficiency for deionzation"]
        ) == pytest.approx(0.5936, rel=5e-3)
        assert value(perform_dict["vars"]["Water recovery by mass"]) == pytest.approx(
            0.49265, rel=5e-3
        )


class Test_ED_MembNonohm_On_NDL_On_ConstC:
    @pytest.fixture(scope="class")
    def EDcell(self):
        m = ConcreteModel()
        m.fs = FlowsheetBlock(dynamic=False)
        ion_dict = {
            "solute_list": ["Na_+", "Cl_-"],
            "mw_data": {"H2O": 18e-3, "Na_+": 23e-3, "Cl_-": 35.5e-3},
            "elec_mobility_data": {("Liq", "Na_+"): 5.19e-8, ("Liq", "Cl_-"): 7.92e-8},
            "charge": {"Na_+": 1, "Cl_-": -1},
            "diffusivity_data": {("Liq", "Na_+"): 1.33e-9, ("Liq", "Cl_-"): 2.03e-9},
        }
        m.fs.properties = MCASParameterBlock(**ion_dict)
        m.fs.unit = Electrodialysis0D(
            property_package=m.fs.properties,
            operation_mode=ElectricalOperationMode.Constant_Current,
            has_nonohmic_potential_membrane=True,
            has_Nernst_diffusion_layer=True,
            limiting_current_density_data=500,
        )
        return m

    @pytest.mark.unit
    def test_build_model(self, EDcell):
        m = EDcell
        # test configrations
        assert len(m.fs.unit.config) == 17
        assert not m.fs.unit.config.dynamic
        assert not m.fs.unit.config.has_holdup
        assert (
            m.fs.unit.config.operation_mode == ElectricalOperationMode.Constant_Current
        )
        assert m.fs.unit.config.material_balance_type == MaterialBalanceType.useDefault
        assert m.fs.unit.config.energy_balance_type == EnergyBalanceType.none
        assert (
            m.fs.unit.config.momentum_balance_type == MomentumBalanceType.pressureTotal
        )
        assert m.fs.unit.config.property_package is m.fs.properties
        assert "H2O" in m.fs.properties.component_list

        # test all essential params and vars are built
        assert isinstance(m.fs.unit.membrane_set, Set)
        assert isinstance(m.fs.unit.water_density, Param)
        assert isinstance(m.fs.unit.cell_pair_num, Var)
        assert isinstance(m.fs.unit.cell_width, Var)
        assert isinstance(m.fs.unit.cell_length, Var)
        assert isinstance(m.fs.unit.channel_height, Var)
        assert isinstance(m.fs.unit.membrane_thickness, Var)
        assert isinstance(m.fs.unit.solute_diffusivity_membrane, Var)
        assert isinstance(m.fs.unit.ion_trans_number_membrane, Var)
        assert isinstance(m.fs.unit.water_trans_number_membrane, Var)
        assert isinstance(m.fs.unit.water_permeability_membrane, Var)
        assert isinstance(m.fs.unit.membrane_areal_resistance, Var)
        assert isinstance(m.fs.unit.current, Var)
        assert isinstance(m.fs.unit.voltage, Var)
        assert isinstance(m.fs.unit.current_utilization, Var)
        assert isinstance(m.fs.unit.power_electrical, Var)
        assert isinstance(m.fs.unit.specific_power_electrical, Var)
        assert isinstance(m.fs.unit.current_efficiency, Var)
        assert isinstance(m.fs.unit.elec_migration_flux_in, Var)
        assert isinstance(m.fs.unit.elec_migration_flux_out, Var)
        assert isinstance(m.fs.unit.nonelec_flux_in, Var)
        assert isinstance(m.fs.unit.nonelec_flux_out, Var)
        assert isinstance(m.fs.unit.eq_current_voltage_relation, Constraint)
        assert isinstance(m.fs.unit.eq_elec_migration_flux_in, Constraint)
        assert isinstance(m.fs.unit.eq_elec_migration_flux_out, Constraint)
        assert isinstance(m.fs.unit.eq_nonelec_flux_in, Constraint)
        assert isinstance(m.fs.unit.eq_nonelec_flux_out, Constraint)
        assert isinstance(m.fs.unit.eq_mass_transfer_term_diluate, Constraint)
        assert isinstance(m.fs.unit.eq_mass_transfer_term_concentrate, Constraint)
        assert isinstance(m.fs.unit.eq_power_electrical, Constraint)
        assert isinstance(m.fs.unit.eq_specific_power_electrical, Constraint)
        assert isinstance(m.fs.unit.eq_current_efficiency, Constraint)
        assert isinstance(m.fs.unit.diluate.isothermal_assumption_eq, Constraint)
        assert isinstance(m.fs.unit.concentrate.isothermal_assumption_eq, Constraint)

    @pytest.mark.unit
    def test_stats(self, EDcell):
        m = EDcell
        assert_units_consistent(m)
        assert degrees_of_freedom(m) == 34
        # Specify a system
        # Note: Testing scenarios in this file are primarily in accord with an experimental
        # setup reported by Campione et al. in Desalination 465 (2019): 79-93.
        # set the operational parameters
        m.fs.unit.water_trans_number_membrane["cem"].fix(5.8)
        m.fs.unit.water_trans_number_membrane["aem"].fix(4.3)
        m.fs.unit.water_permeability_membrane["cem"].fix(2.16e-14)
        m.fs.unit.water_permeability_membrane["aem"].fix(1.75e-14)
        m.fs.unit.current.fix(8)
        m.fs.unit.electrodes_resistance.fix(0)
        m.fs.unit.cell_pair_num.fix(10)
        m.fs.unit.current_utilization.fix(1)
        m.fs.unit.channel_height.fix(5e-4)
        m.fs.unit.membrane_areal_resistance["cem"].fix(1.89e-4)
        m.fs.unit.membrane_areal_resistance["aem"].fix(1.77e-4)
        m.fs.unit.cell_width.fix(0.1)
        m.fs.unit.cell_length.fix(0.79)
        m.fs.unit.membrane_thickness["aem"].fix(1.3e-4)
        m.fs.unit.membrane_thickness["cem"].fix(1.3e-4)
        m.fs.unit.solute_diffusivity_membrane["cem", "Na_+"].fix(1.8e-10)
        m.fs.unit.solute_diffusivity_membrane["aem", "Na_+"].fix(1.25e-10)
        m.fs.unit.solute_diffusivity_membrane["cem", "Cl_-"].fix(1.8e-10)
        m.fs.unit.solute_diffusivity_membrane["aem", "Cl_-"].fix(1.25e-10)
        m.fs.unit.ion_trans_number_membrane["cem", "Na_+"].fix(1)
        m.fs.unit.ion_trans_number_membrane["aem", "Na_+"].fix(0)
        m.fs.unit.ion_trans_number_membrane["cem", "Cl_-"].fix(0)
        m.fs.unit.ion_trans_number_membrane["aem", "Cl_-"].fix(1)
        m.fs.unit.spacer_porosity.fix(1)

        # check ion transfer number requirements
        assert (
            sum(
                value(m.fs.unit.ion_trans_number_membrane["cem", j])
                for j in m.fs.properties.ion_set
            )
            == 1
        )
        assert (
            sum(
                value(m.fs.unit.ion_trans_number_membrane["aem", j])
                for j in m.fs.properties.ion_set
            )
            == 1
        )
        assert sum(
            value(m.fs.unit.ion_trans_number_membrane["cem", j])
            for j in m.fs.properties.cation_set
        ) == sum(
            value(m.fs.unit.ion_trans_number_membrane["aem", j])
            for j in m.fs.properties.anion_set
        )

        # set the inlet stream
        m.fs.unit.inlet_diluate.pressure.fix(101325)
        m.fs.unit.inlet_diluate.temperature.fix(298.15)
        m.fs.unit.inlet_diluate.flow_mol_phase_comp[0, "Liq", "H2O"].fix(2.40e-1)
        m.fs.unit.inlet_diluate.flow_mol_phase_comp[0, "Liq", "Na_+"].fix(7.38e-4)
        m.fs.unit.inlet_diluate.flow_mol_phase_comp[0, "Liq", "Cl_-"].fix(7.38e-4)
        m.fs.unit.inlet_concentrate.pressure.fix(101325)
        m.fs.unit.inlet_concentrate.temperature.fix(298.15)
        m.fs.unit.inlet_concentrate.flow_mol_phase_comp[0, "Liq", "H2O"].fix(2.40e-1)
        m.fs.unit.inlet_concentrate.flow_mol_phase_comp[0, "Liq", "Na_+"].fix(7.38e-4)
        m.fs.unit.inlet_concentrate.flow_mol_phase_comp[0, "Liq", "Cl_-"].fix(7.38e-4)

        assert degrees_of_freedom(m) == 0

    @pytest.mark.component
    def test_initialization_scaling(self, EDcell):
        m = EDcell
        # set default scaling for state vars
        m.fs.properties.set_default_scaling(
            "flow_mol_phase_comp", 1e1, index=("Liq", "H2O")
        )
        m.fs.properties.set_default_scaling(
            "flow_mol_phase_comp", 1e3, index=("Liq", "Na_+")
        )
        m.fs.properties.set_default_scaling(
            "flow_mol_phase_comp", 1e3, index=("Liq", "Cl_-")
        )
        iscale.set_scaling_factor(m.fs.unit.cell_width, 10)
        iscale.set_scaling_factor(m.fs.unit.cell_length, 10)
        iscale.set_scaling_factor(m.fs.unit.cell_pair_num, 0.1)
        iscale.calculate_scaling_factors(m.fs)
        initialization_tester(m)
        badly_scaled_var_values = {
            var.name: val for (var, val) in iscale.badly_scaled_var_generator(m)
        }
        assert not badly_scaled_var_values
        # check to make sure DOF does not change
        assert degrees_of_freedom(m) == 0

    @pytest.mark.component
    def test_solve(self, EDcell):
        m = EDcell
        # run solver and check for optimal solution
        results = solver.solve(m)
        assert_optimal_termination(results)
        badly_scaled_var_values = {
            var.name: val for (var, val) in iscale.badly_scaled_var_generator(m)
        }
        assert not badly_scaled_var_values

    @pytest.mark.component
    def test_solution(self, EDcell):
        m = EDcell

        assert value(
            m.fs.unit.outlet_diluate.flow_mol_phase_comp[0, "Liq", "H2O"]
        ) == pytest.approx(0.2300, rel=5e-3)
        assert value(
            m.fs.unit.outlet_diluate.flow_mol_phase_comp[0, "Liq", "Na_+"]
        ) == pytest.approx(2.725e-04, rel=5e-3)
        assert value(
            m.fs.unit.outlet_diluate.flow_mol_phase_comp[0, "Liq", "Cl_-"]
        ) == pytest.approx(2.725e-04, rel=5e-3)
        assert value(
            m.fs.unit.outlet_concentrate.flow_mol_phase_comp[0, "Liq", "H2O"]
        ) == pytest.approx(0.2500, rel=5e-3)
        assert value(
            m.fs.unit.outlet_concentrate.flow_mol_phase_comp[0, "Liq", "Na_+"]
        ) == pytest.approx(1.2035e-3, rel=5e-3)
        assert value(
            m.fs.unit.outlet_concentrate.flow_mol_phase_comp[0, "Liq", "Cl_-"]
        ) == pytest.approx(1.2035e-3, rel=5e-3)

    @pytest.mark.component
    def test_performance_contents(self, EDcell):
        m = EDcell
        perform_dict = m.fs.unit._get_performance_contents()
        assert "vars" in perform_dict
        assert value(
            perform_dict["vars"]["Total electrical power consumption(Watt)"]
        ) == pytest.approx(12.202, rel=5e-3)
        assert value(
            perform_dict["vars"]["Specific electrical power consumption (kW*h/m**3)"]
        ) == pytest.approx(0.8157, rel=5e-3)
        assert value(
            perform_dict["vars"]["Current efficiency for deionzation"]
        ) == pytest.approx(0.5614, rel=5e-3)
        assert value(perform_dict["vars"]["Water recovery by mass"]) == pytest.approx(
            0.4791, rel=5e-3
        )


class Test_ED_pressure_drop_components:
    @pytest.fixture(scope="class")
    def ed_m0(self):
        m = ConcreteModel()
        m.fs = FlowsheetBlock(dynamic=False)
        ion_dict = {
            "solute_list": ["Na_+", "Cl_-"],
            "mw_data": {"H2O": 18e-3, "Na_+": 23e-3, "Cl_-": 35.5e-3},
            "elec_mobility_data": {("Liq", "Na_+"): 5.19e-8, ("Liq", "Cl_-"): 7.92e-8},
            "charge": {"Na_+": 1, "Cl_-": -1},
        }
        m.fs.properties = MCASParameterBlock(**ion_dict)
        m.fs.unit = Electrodialysis0D(
            property_package=m.fs.properties,
            operation_mode=ElectricalOperationMode.Constant_Voltage,
            has_nonohmic_potential_membrane=False,
            has_Nernst_diffusion_layer=False,
            pressure_drop_method=PressureDropMethod.experimental,
            has_pressure_change=True,
        )
        return m

    @pytest.fixture(scope="class")
    def ed_m1(self):
        m = ConcreteModel()
        m.fs = FlowsheetBlock(dynamic=False)
        ion_dict = {
            "solute_list": ["Na_+", "Cl_-"],
            "mw_data": {"H2O": 18e-3, "Na_+": 23e-3, "Cl_-": 35.5e-3},
            "elec_mobility_data": {("Liq", "Na_+"): 5.19e-8, ("Liq", "Cl_-"): 7.92e-8},
            "charge": {"Na_+": 1, "Cl_-": -1},
        }
        m.fs.properties = MCASParameterBlock(**ion_dict)
        m.fs.unit = Electrodialysis0D(
            property_package=m.fs.properties,
            operation_mode=ElectricalOperationMode.Constant_Voltage,
            has_nonohmic_potential_membrane=False,
            has_Nernst_diffusion_layer=False,
            pressure_drop_method=PressureDropMethod.Darcy_Weisbach,
            friction_factor_method=FrictionFactorMethod.fixed,
            hydraulic_diameter_method=HydraulicDiameterMethod.conventional,
            has_pressure_change=True,
        )
        return m

    @pytest.fixture(scope="class")
    def ed_m2(self):
        m = ConcreteModel()
        m.fs = FlowsheetBlock(dynamic=False)
        ion_dict = {
            "solute_list": ["Na_+", "Cl_-"],
            "mw_data": {"H2O": 18e-3, "Na_+": 23e-3, "Cl_-": 35.5e-3},
            "elec_mobility_data": {("Liq", "Na_+"): 5.19e-8, ("Liq", "Cl_-"): 7.92e-8},
            "charge": {"Na_+": 1, "Cl_-": -1},
        }
        m.fs.properties = MCASParameterBlock(**ion_dict)
        m.fs.unit = Electrodialysis0D(
            property_package=m.fs.properties,
            operation_mode=ElectricalOperationMode.Constant_Voltage,
            has_nonohmic_potential_membrane=False,
            has_Nernst_diffusion_layer=False,
            pressure_drop_method=PressureDropMethod.Darcy_Weisbach,
            friction_factor_method=FrictionFactorMethod.Gurreri,
            hydraulic_diameter_method=HydraulicDiameterMethod.conventional,
            has_pressure_change=True,
        )
        return m

    @pytest.fixture(scope="class")
    def ed_m3(self):
        m = ConcreteModel()
        m.fs = FlowsheetBlock(dynamic=False)
        ion_dict = {
            "solute_list": ["Na_+", "Cl_-"],
            "mw_data": {"H2O": 18e-3, "Na_+": 23e-3, "Cl_-": 35.5e-3},
            "elec_mobility_data": {("Liq", "Na_+"): 5.19e-8, ("Liq", "Cl_-"): 7.92e-8},
            "charge": {"Na_+": 1, "Cl_-": -1},
        }
        m.fs.properties = MCASParameterBlock(**ion_dict)
        m.fs.unit = Electrodialysis0D(
            property_package=m.fs.properties,
            operation_mode=ElectricalOperationMode.Constant_Voltage,
            has_nonohmic_potential_membrane=False,
            has_Nernst_diffusion_layer=False,
            pressure_drop_method=PressureDropMethod.Darcy_Weisbach,
            friction_factor_method=FrictionFactorMethod.Kuroda,
            hydraulic_diameter_method=HydraulicDiameterMethod.conventional,
            has_pressure_change=True,
        )
        return m

    @pytest.fixture(scope="class")
    def ed_m4(self):
        m = ConcreteModel()
        m.fs = FlowsheetBlock(dynamic=False)
        ion_dict = {
            "solute_list": ["Na_+", "Cl_-"],
            "mw_data": {"H2O": 18e-3, "Na_+": 23e-3, "Cl_-": 35.5e-3},
            "elec_mobility_data": {("Liq", "Na_+"): 5.19e-8, ("Liq", "Cl_-"): 7.92e-8},
            "charge": {"Na_+": 1, "Cl_-": -1},
        }
        m.fs.properties = MCASParameterBlock(**ion_dict)
        m.fs.unit = Electrodialysis0D(
            property_package=m.fs.properties,
            operation_mode=ElectricalOperationMode.Constant_Voltage,
            has_nonohmic_potential_membrane=False,
            has_Nernst_diffusion_layer=False,
            pressure_drop_method=PressureDropMethod.Darcy_Weisbach,
            friction_factor_method=FrictionFactorMethod.Kuroda,
            hydraulic_diameter_method=HydraulicDiameterMethod.fixed,
            has_pressure_change=True,
        )
        return m

    @pytest.fixture(scope="class")
    def ed_m5(self):
        m = ConcreteModel()
        m.fs = FlowsheetBlock(dynamic=False)
        ion_dict = {
            "solute_list": ["Na_+", "Cl_-"],
            "mw_data": {"H2O": 18e-3, "Na_+": 23e-3, "Cl_-": 35.5e-3},
            "elec_mobility_data": {("Liq", "Na_+"): 5.19e-8, ("Liq", "Cl_-"): 7.92e-8},
            "charge": {"Na_+": 1, "Cl_-": -1},
        }
        m.fs.properties = MCASParameterBlock(**ion_dict)
        m.fs.unit = Electrodialysis0D(
            property_package=m.fs.properties,
            operation_mode=ElectricalOperationMode.Constant_Voltage,
            has_nonohmic_potential_membrane=False,
            has_Nernst_diffusion_layer=False,
            pressure_drop_method=PressureDropMethod.Darcy_Weisbach,
            friction_factor_method=FrictionFactorMethod.Kuroda,
            hydraulic_diameter_method=HydraulicDiameterMethod.spacer_specific_area_known,
            has_pressure_change=True,
        )
        return m

    @pytest.mark.unit
    def test_deltaP_various_methods(self, ed_m0, ed_m1, ed_m2, ed_m3, ed_m4, ed_m5):
        ed_m = (ed_m0, ed_m1, ed_m2, ed_m3, ed_m4, ed_m5)
        for m in ed_m:
            m.fs.unit.inlet_diluate.flow_mol_phase_comp[0, "Liq", "H2O"].fix(2.4e-1)
            m.fs.unit.inlet_diluate.flow_mol_phase_comp[0, "Liq", "Na_+"].fix(7.38e-4)
            m.fs.unit.inlet_diluate.flow_mol_phase_comp[0, "Liq", "Cl_-"].fix(7.38e-4)
            m.fs.unit.inlet_concentrate.flow_mol_phase_comp[0, "Liq", "H2O"].fix(2.4e-1)
            m.fs.unit.inlet_concentrate.flow_mol_phase_comp[0, "Liq", "Na_+"].fix(
                7.38e-4
            )
            m.fs.unit.inlet_concentrate.flow_mol_phase_comp[0, "Liq", "Cl_-"].fix(
                7.38e-4
            )

            # 2 temperature and pressure for each chamber ,4
            m.fs.unit.inlet_diluate.pressure[0].fix(201035)
            m.fs.unit.inlet_diluate.temperature.fix(298.15)
            m.fs.unit.inlet_concentrate.pressure[0].fix(201035)
            m.fs.unit.inlet_concentrate.temperature.fix(298.15)

            m.fs.unit.voltage.fix(0.5)
            m.fs.unit.cell_width.fix(0.1)
            m.fs.unit.cell_length.fix(0.79)
            m.fs.unit.cell_pair_num.fix(10)

            m.fs.unit.current_utilization.fix(1)
            m.fs.unit.channel_height.fix(2.7e-4)

            m.fs.unit.electrodes_resistance.fix(0)
            m.fs.unit.spacer_porosity.fix(0.83)

            m.fs.unit.water_trans_number_membrane["cem"].fix(5.8)
            m.fs.unit.water_trans_number_membrane["aem"].fix(4.3)
            m.fs.unit.water_permeability_membrane["cem"].fix(2.16e-14)
            m.fs.unit.water_permeability_membrane["aem"].fix(1.75e-14)
            m.fs.unit.membrane_areal_resistance["cem"].fix(1.89e-4)
            m.fs.unit.membrane_areal_resistance["aem"].fix(1.77e-4)
            m.fs.unit.membrane_thickness["aem"].fix(1.3e-4)
            m.fs.unit.membrane_thickness["cem"].fix(1.3e-4)
            m.fs.unit.solute_diffusivity_membrane["cem", "Na_+"].fix(1.8e-10)
            m.fs.unit.solute_diffusivity_membrane["aem", "Na_+"].fix(1.25e-10)
            m.fs.unit.solute_diffusivity_membrane["cem", "Cl_-"].fix(1.8e-10)
            m.fs.unit.solute_diffusivity_membrane["aem", "Cl_-"].fix(1.25e-10)
            m.fs.unit.ion_trans_number_membrane["cem", "Na_+"].fix(1)
            m.fs.unit.ion_trans_number_membrane["aem", "Na_+"].fix(0)
            m.fs.unit.ion_trans_number_membrane["cem", "Cl_-"].fix(0)
            m.fs.unit.ion_trans_number_membrane["aem", "Cl_-"].fix(1)
            m.fs.properties.set_default_scaling(
                "flow_mol_phase_comp", 1e1, index=("Liq", "H2O")
            )
            m.fs.properties.set_default_scaling(
                "flow_mol_phase_comp", 1e3, index=("Liq", "Na_+")
            )
            m.fs.properties.set_default_scaling(
                "flow_mol_phase_comp", 1e3, index=("Liq", "Cl_-")
            )
            iscale.set_scaling_factor(m.fs.unit.cell_width, 5)
            iscale.set_scaling_factor(m.fs.unit.cell_length, 1)
            iscale.set_scaling_factor(m.fs.unit.cell_pair_num, 0.1)

        # Test ed_m0
        ed_m[0].fs.unit.pressure_drop.fix(1e4)
        iscale.calculate_scaling_factors(ed_m[0])
        assert degrees_of_freedom(ed_m[0]) == 0
        initialization_tester(ed_m[0], outlvl=idaeslog.DEBUG)
        badly_scaled_var_values = {
            var.name: val for (var, val) in iscale.badly_scaled_var_generator(ed_m[0])
        }
        assert not badly_scaled_var_values
        results = solver.solve(ed_m[0])
        assert_optimal_termination(results)
        assert value(ed_m[0].fs.unit.pressure_drop_total[0]) == pytest.approx(
            7900, rel=1e-3
        )

        # Test ed_m1
        ed_m[1].fs.unit.diffus_mass.fix(1.6e-9)
        ed_m[1].fs.unit.friction_factor.fix(20)
        iscale.calculate_scaling_factors(ed_m[1])
        assert degrees_of_freedom(ed_m[1]) == 0
        initialization_tester(ed_m[1], outlvl=idaeslog.DEBUG)
        results = solver.solve(ed_m[1])
        assert_optimal_termination(results)
        assert value(ed_m[1].fs.unit.N_Re) == pytest.approx(8.546, rel=1e-3)

        assert value(ed_m[1].fs.unit.pressure_drop[0]) == pytest.approx(
            8178.223, rel=1e-3
        )

        assert value(ed_m[1].fs.unit.pressure_drop_total[0]) == pytest.approx(
            6460.796, rel=1e-3
        )

        # Test ed_m2
        ed_m[2].fs.unit.diffus_mass.fix(1.6e-9)
        iscale.calculate_scaling_factors(ed_m[2])
        assert degrees_of_freedom(ed_m[2]) == 0
        initialization_tester(ed_m[2], outlvl=idaeslog.DEBUG)
        results = solver.solve(ed_m[2])
        assert_optimal_termination(results)
        assert value(ed_m[1].fs.unit.N_Re) == pytest.approx(8.546, rel=1e-3)

        assert value(ed_m[2].fs.unit.pressure_drop[0]) == pytest.approx(
            36088.380, rel=1e-3
        )

        assert value(ed_m[2].fs.unit.pressure_drop_total[0]) == pytest.approx(
            28509.820, rel=1e-3
        )

        # Test ed_m3
        ed_m[3].fs.unit.diffus_mass.fix(1.6e-9)
        iscale.calculate_scaling_factors(ed_m[3])
        assert degrees_of_freedom(ed_m[3]) == 0
        initialization_tester(ed_m[3], outlvl=idaeslog.DEBUG)
        results = solver.solve(ed_m[3])
        assert_optimal_termination(results)
        assert value(ed_m[1].fs.unit.N_Re) == pytest.approx(8.546, rel=1e-3)

        assert value(ed_m[3].fs.unit.pressure_drop[0]) == pytest.approx(
            6471.303, rel=1e-3
        )

        assert value(ed_m[3].fs.unit.pressure_drop_total[0]) == pytest.approx(
            5112.329, rel=1e-3
        )

        # Test ed_m4
        ed_m[4].fs.unit.diffus_mass.fix(1.6e-9)
        ed_m[4].fs.unit.hydraulic_diameter.fix(1e-3)
        iscale.calculate_scaling_factors(ed_m[4])
        assert degrees_of_freedom(ed_m[4]) == 0
        initialization_tester(ed_m[4], outlvl=idaeslog.DEBUG)
        results = solver.solve(ed_m[4])
        assert_optimal_termination(results)
        assert value(ed_m[4].fs.unit.N_Re) == pytest.approx(19.11964758, rel=1e-3)

        assert value(ed_m[4].fs.unit.pressure_drop[0]) == pytest.approx(
            1933.939843, rel=1e-3
        )

        assert value(ed_m[4].fs.unit.pressure_drop_total[0]) == pytest.approx(
            1527.812476, rel=1e-3
        )

        # Test ed_m5
        ed_m[5].fs.unit.diffus_mass.fix(1.6e-9)
        ed_m[5].fs.unit.spacer_specific_area.fix(10700)
        iscale.calculate_scaling_factors(ed_m[5])
        assert degrees_of_freedom(ed_m[5]) == 0
        initialization_tester(ed_m[5], outlvl=idaeslog.DEBUG)
        iscale.calculate_scaling_factors(ed_m[5])
        results = solver.solve(ed_m[5])
        assert_optimal_termination(results)
        assert value(ed_m[5].fs.unit.N_Re) == pytest.approx(6.879950902, rel=1e-3)

        assert value(ed_m[5].fs.unit.pressure_drop[0]) == pytest.approx(
            8959.52069, rel=1e-3
        )

        assert value(ed_m[5].fs.unit.pressure_drop_total[0]) == pytest.approx(
            7078.021345, rel=1e-3
        )

    @pytest.mark.unit
    def test_deltaP_configerr(self):
        ion_dict = {
            "solute_list": ["Na_+", "Cl_-"],
            "mw_data": {"H2O": 18e-3, "Na_+": 23e-3, "Cl_-": 35.5e-3},
            "elec_mobility_data": {("Liq", "Na_+"): 5.19e-8, ("Liq", "Cl_-"): 7.92e-8},
            "charge": {"Na_+": 1, "Cl_-": -1},
        }
        with pytest.raises(
            ConfigurationError,
            match=(
                re.escape(
                    "A valid (not none) pressure_drop_method and has_pressure_change being True "
                    "must be both used or unused at the same time. "
                )
            ),
        ):
            m = ConcreteModel()
            m.fs = FlowsheetBlock(dynamic=False)

            m.fs.properties = MCASParameterBlock(**ion_dict)
            m.fs.unit = Electrodialysis0D(
                property_package=m.fs.properties,
                operation_mode=ElectricalOperationMode.Constant_Voltage,
                has_nonohmic_potential_membrane=False,
                has_Nernst_diffusion_layer=False,
                pressure_drop_method=PressureDropMethod.none,
                has_pressure_change=True,
            )
            m1 = ConcreteModel()
            m1.fs = FlowsheetBlock(dynamic=False)
            m1.fs.properties = MCASParameterBlock(**ion_dict)
            m1.fs.unit = Electrodialysis0D(
                property_package=m.fs.properties,
                operation_mode=ElectricalOperationMode.Constant_Voltage,
                has_nonohmic_potential_membrane=False,
                has_Nernst_diffusion_layer=False,
                pressure_drop_method=PressureDropMethod.Darcy_Weisbach,
                has_pressure_change=False,
<<<<<<< HEAD
            )


class Test_Limiting_Current_Density_Method:
    @pytest.fixture(scope="class")
    def ed_l0(self):
        m = ConcreteModel()
        m.fs = FlowsheetBlock(dynamic=False)
        ion_dict = {
            "solute_list": ["Na_+", "Cl_-"],
            "mw_data": {"H2O": 18e-3, "Na_+": 23e-3, "Cl_-": 35.5e-3},
            "elec_mobility_data": {("Liq", "Na_+"): 5.19e-8, ("Liq", "Cl_-"): 7.92e-8},
            "charge": {"Na_+": 1, "Cl_-": -1},
            "diffusivity_data": {("Liq", "Na_+"): 1.33e-9, ("Liq", "Cl_-"): 2.03e-9},
        }
        m.fs.properties = MCASParameterBlock(**ion_dict)
        m.fs.unit = Electrodialysis0D(
            property_package=m.fs.properties,
            operation_mode=ElectricalOperationMode.Constant_Voltage,
            has_Nernst_diffusion_layer=True,
            has_nonohmic_potential_membrane=True,
            limiting_current_density_method=LimitingCurrentDensityMethod.InitialValue,
            limiting_current_density_data=500,
        )
        return m

    @pytest.fixture(scope="class")
    def ed_l1(self):
        m = ConcreteModel()
        m.fs = FlowsheetBlock(dynamic=False)
        ion_dict = {
            "solute_list": ["Na_+", "Cl_-"],
            "mw_data": {"H2O": 18e-3, "Na_+": 23e-3, "Cl_-": 35.5e-3},
            "elec_mobility_data": {("Liq", "Na_+"): 5.19e-8, ("Liq", "Cl_-"): 7.92e-8},
            "charge": {"Na_+": 1, "Cl_-": -1},
            "diffusivity_data": {("Liq", "Na_+"): 1.33e-9, ("Liq", "Cl_-"): 2.03e-9},
        }
        m.fs.properties = MCASParameterBlock(**ion_dict)
        m.fs.unit = Electrodialysis0D(
            property_package=m.fs.properties,
            operation_mode=ElectricalOperationMode.Constant_Voltage,
            has_Nernst_diffusion_layer=True,
            has_nonohmic_potential_membrane=True,
            limiting_current_density_method=LimitingCurrentDensityMethod.Empirical,
        )
        return m

    @pytest.fixture(scope="class")
    def ed_l2(self):
        m = ConcreteModel()
        m.fs = FlowsheetBlock(dynamic=False)
        ion_dict = {
            "solute_list": ["Na_+", "Cl_-"],
            "mw_data": {"H2O": 18e-3, "Na_+": 23e-3, "Cl_-": 35.5e-3},
            "elec_mobility_data": {("Liq", "Na_+"): 5.19e-8, ("Liq", "Cl_-"): 7.92e-8},
            "charge": {"Na_+": 1, "Cl_-": -1},
            "diffusivity_data": {("Liq", "Na_+"): 1.33e-9, ("Liq", "Cl_-"): 2.03e-9},
        }
        m.fs.properties = MCASParameterBlock(**ion_dict)
        m.fs.unit = Electrodialysis0D(
            property_package=m.fs.properties,
            operation_mode=ElectricalOperationMode.Constant_Voltage,
            has_Nernst_diffusion_layer=True,
            has_nonohmic_potential_membrane=True,
            limiting_current_density_method=LimitingCurrentDensityMethod.Theoretical,
        )
        return m

    @pytest.mark.unit
    def test_limiting_current_various_methods(self, ed_l0, ed_l1, ed_l2):
        ed_m = (ed_l0, ed_l1, ed_l2)
        for m in ed_m:
            m.fs.unit.water_trans_number_membrane["cem"].fix(5.8)
            m.fs.unit.water_trans_number_membrane["aem"].fix(4.3)
            m.fs.unit.water_permeability_membrane["cem"].fix(2.16e-14)
            m.fs.unit.water_permeability_membrane["aem"].fix(1.75e-14)
            m.fs.unit.voltage.fix(0.5)
            m.fs.unit.electrodes_resistance.fix(0)
            m.fs.unit.cell_pair_num.fix(10)
            m.fs.unit.current_utilization.fix(1)
            m.fs.unit.channel_height.fix(5e-4)
            m.fs.unit.membrane_areal_resistance["cem"].fix(1.89e-4)
            m.fs.unit.membrane_areal_resistance["aem"].fix(1.77e-4)
            m.fs.unit.cell_width.fix(0.1)
            m.fs.unit.cell_length.fix(0.79)
            m.fs.unit.membrane_thickness["aem"].fix(1.3e-4)
            m.fs.unit.membrane_thickness["cem"].fix(1.3e-4)
            m.fs.unit.solute_diffusivity_membrane["cem", "Na_+"].fix(1.8e-10)
            m.fs.unit.solute_diffusivity_membrane["aem", "Na_+"].fix(1.25e-10)
            m.fs.unit.solute_diffusivity_membrane["cem", "Cl_-"].fix(1.8e-10)
            m.fs.unit.solute_diffusivity_membrane["aem", "Cl_-"].fix(1.25e-10)
            m.fs.unit.ion_trans_number_membrane["cem", "Na_+"].fix(1)
            m.fs.unit.ion_trans_number_membrane["aem", "Na_+"].fix(0)
            m.fs.unit.ion_trans_number_membrane["cem", "Cl_-"].fix(0)
            m.fs.unit.ion_trans_number_membrane["aem", "Cl_-"].fix(1)
            # set the inlet stream
            m.fs.unit.inlet_diluate.pressure.fix(101325)
            m.fs.unit.inlet_diluate.temperature.fix(298.15)
            m.fs.unit.inlet_diluate.flow_mol_phase_comp[0, "Liq", "H2O"].fix(2.40e-1)
            m.fs.unit.inlet_diluate.flow_mol_phase_comp[0, "Liq", "Na_+"].fix(7.38e-4)
            m.fs.unit.inlet_diluate.flow_mol_phase_comp[0, "Liq", "Cl_-"].fix(7.38e-4)
            m.fs.unit.inlet_concentrate.pressure.fix(101325)
            m.fs.unit.inlet_concentrate.temperature.fix(298.15)
            m.fs.unit.inlet_concentrate.flow_mol_phase_comp[0, "Liq", "H2O"].fix(
                2.40e-1
            )
            m.fs.unit.inlet_concentrate.flow_mol_phase_comp[0, "Liq", "Na_+"].fix(
                7.38e-4
            )
            m.fs.unit.inlet_concentrate.flow_mol_phase_comp[0, "Liq", "Cl_-"].fix(
                7.38e-4
            )
            m.fs.unit.spacer_porosity.fix(1)

            m.fs.properties.set_default_scaling(
                "flow_mol_phase_comp", 1e1, index=("Liq", "H2O")
            )
            m.fs.properties.set_default_scaling(
                "flow_mol_phase_comp", 1e3, index=("Liq", "Na_+")
            )
            m.fs.properties.set_default_scaling(
                "flow_mol_phase_comp", 1e3, index=("Liq", "Cl_-")
            )

        # Test ed_m0
        iscale.calculate_scaling_factors(ed_m[0])
        assert degrees_of_freedom(ed_m[0]) == 0
        initialization_tester(ed_m[0], outlvl=idaeslog.DEBUG)
        badly_scaled_var_values = {
            var.name: val for (var, val) in iscale.badly_scaled_var_generator(ed_m[0])
        }
        assert not badly_scaled_var_values
        results = solver.solve(ed_m[0])
        assert_optimal_termination(results)
        assert value(ed_m[0].fs.unit.current_dens_lim_ioa[0]) == pytest.approx(
            444.002,
            rel=1e-3,
        )
        # Test ed_m1
        iscale.calculate_scaling_factors(ed_m[1])
        assert degrees_of_freedom(ed_m[1]) == 0
        initialization_tester(ed_m[1], outlvl=idaeslog.DEBUG)
        results = solver.solve(ed_m[1])
        assert_optimal_termination(results)
        assert value(ed_m[1].fs.unit.current_dens_lim_ioa[0]) == pytest.approx(
            353.041, rel=1e-3
        )
        # Test ed_m2
        iscale.calculate_scaling_factors(ed_m[2])
        ed_m[2].fs.unit.diffus_mass.fix(1.6e-9)
        assert degrees_of_freedom(ed_m[2]) == 0
        initialization_tester(ed_m[2], outlvl=idaeslog.DEBUG)
        results = solver.solve(ed_m[2])
        assert_optimal_termination(results)
        assert value(ed_m[2].fs.unit.current_dens_lim_ioa[0]) == pytest.approx(
            281.100, rel=1e-3
        )
=======
            )
>>>>>>> da3f61cf
<|MERGE_RESOLUTION|>--- conflicted
+++ resolved
@@ -1761,7 +1761,6 @@
                 has_Nernst_diffusion_layer=False,
                 pressure_drop_method=PressureDropMethod.Darcy_Weisbach,
                 has_pressure_change=False,
-<<<<<<< HEAD
             )
 
 
@@ -1918,7 +1917,4 @@
         assert_optimal_termination(results)
         assert value(ed_m[2].fs.unit.current_dens_lim_ioa[0]) == pytest.approx(
             281.100, rel=1e-3
-        )
-=======
-            )
->>>>>>> da3f61cf
+        )