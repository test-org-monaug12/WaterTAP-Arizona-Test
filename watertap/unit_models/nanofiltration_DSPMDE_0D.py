#################################################################################
# WaterTAP Copyright (c) 2020-2023, The Regents of the University of California,
# through Lawrence Berkeley National Laboratory, Oak Ridge National Laboratory,
# National Renewable Energy Laboratory, and National Energy Technology
# Laboratory (subject to receipt of any required approvals from the U.S. Dept.
# of Energy). All rights reserved.
#
# Please see the files COPYRIGHT.md and LICENSE.md for full copyright and license
# information, respectively. These files are also available online at the URL
# "https://github.com/watertap-org/watertap/"
#################################################################################

from copy import deepcopy
from enum import Enum, auto

# Import Pyomo libraries
from pyomo.environ import (
    Set,
    Var,
    Suffix,
    NonNegativeReals,
    Reals,
    Reference,
    units as pyunits,
    log,
    value,
    Expr_if,
    exp,
    check_optimal_termination,
)
from pyomo.common.config import ConfigBlock, ConfigValue, In
from pyomo.common.collections import ComponentSet

# Import IDAES cores
from idaes.core import (
    ControlVolume0DBlock,
    declare_process_block_class,
    MaterialBalanceType,
    MomentumBalanceType,
    UnitModelBlockData,
    useDefault,
    MaterialFlowBasis,
)
from idaes.core.solvers import get_solver
from idaes.core.util.math import smooth_min
from idaes.core.util.tables import create_stream_table_dataframe
from idaes.core.util.config import is_physical_parameter_block
from idaes.core.util.exceptions import ConfigurationError, InitializationError
import idaes.core.util.scaling as iscale
from idaes.core.util.constants import Constants
from watertap.core.util.initialization import check_dof

import idaes.logger as idaeslog

from watertap.core import InitializationMixin

__author__ = "Adam Atia"


_log = idaeslog.getLogger(__name__)

# TODO:
# - Further refinement of initialization routine to make more robust
# - Further refinement of scaling to make more robust
# - Add more tests to test robustness
# - Add constraints for computing pressure drop in spiral wound membrane


class MassTransferCoefficient(Enum):
    none = auto()
    # mass transfer coefficient is a user specified value
    fixed = auto()
    # mass transfer coefficient is calculated using spiral wound correlation
    spiral_wound = auto()


class ConcentrationPolarizationType(Enum):
    none = auto()
    calculated = auto()


@declare_process_block_class("NanofiltrationDSPMDE0D")
class NanofiltrationData(InitializationMixin, UnitModelBlockData):
    """
    Nanofiltration model based on Donnan Steric Pore Model with Dielectric Exclusion (DSPM-DE).

    Assumptions
        - Membrane electric potential at membrane interface is taken as reference (i.e., equal to 0)

    References:
        Geraldes and Alves, 2008 (https://doi.org/10.1016/j.memsci.2008.04.054)
        Roy et al., 2015 (http://dx.doi.org/10.1016/j.memsci.2015.06.030)
        Labban et al., 2017 (http://dx.doi.org/10.1016/j.memsci.2016.08.062)
    """

    CONFIG = ConfigBlock()

    CONFIG.declare(
        "dynamic",
        ConfigValue(
            domain=In([False]),
            default=False,
            description="Dynamic model flag - must be False",
            doc="""Indicates whether this model will be dynamic or not,
    **default** = False. NF units do not support dynamic
    behavior.""",
        ),
    )
    CONFIG.declare(
        "has_holdup",
        ConfigValue(
            default=False,
            domain=In([False]),
            description="Holdup construction flag - must be False",
            doc="""Indicates whether holdup terms should be constructed or not.
    **default** - False. NF units do not have defined volume, thus
    this must be False.""",
        ),
    )
    CONFIG.declare(
        "material_balance_type",
        ConfigValue(
            default=MaterialBalanceType.useDefault,
            domain=In(MaterialBalanceType),
            description="Material balance construction flag",
            doc="""Indicates what type of mass balance should be constructed,
    **default** - MaterialBalanceType.useDefault.
    **Valid values:** {
    **MaterialBalanceType.useDefault - refer to property package for default
    balance type
    **MaterialBalanceType.none** - exclude material balances,
    **MaterialBalanceType.componentPhase** - use phase component balances,
    **MaterialBalanceType.componentTotal** - use total component balances,
    **MaterialBalanceType.elementTotal** - use total element balances,
    **MaterialBalanceType.total** - use total material balance.}""",
        ),
    )
    CONFIG.declare(
        "momentum_balance_type",
        ConfigValue(
            default=MomentumBalanceType.pressureTotal,
            domain=In(MomentumBalanceType),
            description="Momentum balance construction flag",
            doc="""Indicates what type of momentum balance should be constructed,
    **default** - MomentumBalanceType.pressureTotal.
    **Valid values:** {
    **MomentumBalanceType.none** - exclude momentum balances,
    **MomentumBalanceType.pressureTotal** - single pressure balance for material,
    **MomentumBalanceType.pressurePhase** - pressure balances for each phase,
    **MomentumBalanceType.momentumTotal** - single momentum balance for material,
    **MomentumBalanceType.momentumPhase** - momentum balances for each phase.}""",
        ),
    )
    CONFIG.declare(
        "has_pressure_change",
        ConfigValue(
            default=False,
            domain=In([True, False]),
            description="Pressure change term construction flag",
            doc="""Indicates whether terms for pressure change should be
    constructed,
    **default** - False.
    **Valid values:** {
    **True** - include pressure change terms,
    **False** - exclude pressure change terms.}""",
        ),
    )
    CONFIG.declare(
        "property_package",
        ConfigValue(
            default=useDefault,
            domain=is_physical_parameter_block,
            description="Property package to use for control volume",
            doc="""Property parameter object used to define property calculations,
    **default** - useDefault.
    **Valid values:** {
    **useDefault** - use default package from parent model or flowsheet,
    **PhysicalParameterObject** - a PhysicalParameterBlock object.}""",
        ),
    )
    CONFIG.declare(
        "property_package_args",
        ConfigBlock(
            implicit=True,
            description="Arguments to use for constructing property packages",
            doc="""A ConfigBlock with arguments to be passed to a property block(s)
    and used when constructing these,
    **default** - None.
    **Valid values:** {
    see property package for documentation.}""",
        ),
    )
    CONFIG.declare(
        "mass_transfer_coefficient",
        ConfigValue(
            default=MassTransferCoefficient.spiral_wound,
            domain=In(MassTransferCoefficient),
            description="Mass transfer coefficient in feed channel",
            doc="""
            Options to account for mass transfer coefficient.

            **default** - ``MassTransferCoefficient.fixed``

        .. csv-table::
            :header: "Configuration Options", "Description"

            "``MassTransferCoefficient.none``", "Simplifying assumption to ignore mass transfer coefficient"
            "``MassTransferCoefficient.fixed``", "Specify an estimated value for the mass transfer coefficient in the feed channel"
            "``MassTransferCoefficient.spiral_wound``", "Allow model to perform calculation of mass transfer coefficient based on
            spiral wound module correlation"
        """,
        ),
    )
    CONFIG.declare(
        "concentration_polarization_type",
        ConfigValue(
            default=ConcentrationPolarizationType.calculated,
            domain=In(ConcentrationPolarizationType),
            description="External concentration polarization effect in RO",
            doc="""
            Options to account for concentration polarization.

            **default** - ``ConcentrationPolarizationType.calculated``

        .. csv-table::
            :header: "Configuration Options", "Description"

            "``ConcentrationPolarizationType.none``", "Simplifying assumption to ignore concentration polarization"
            "``ConcentrationPolarizationType.calculated``", "Allow model to perform calculation of membrane-interface concentration"
        """,
        ),
    )

    def _process_config(self):
        if len(self.config.property_package.solvent_set) > 1:
            raise ConfigurationError(
                "NF model only supports one solvent component,"
                "the provided property package has specified {} solvent components".format(
                    len(self.config.property_package.solvent_set)
                )
            )

        if len(self.config.property_package.solvent_set) == 0:
            raise ConfigurationError(
                "The NF model was expecting a solvent and did not receive it."
            )

        if (
            hasattr(self.config.property_package, "ion_set")
            and len(self.config.property_package.ion_set) == 0
        ) and (
            hasattr(self.config.property_package, "solute_set")
            and len(self.config.property_package.solute_set) == 0
        ):
            raise ConfigurationError(
                "This NF model was expecting ions/solutes and did not receive any."
            )
        if (
            self.config.concentration_polarization_type
            != ConcentrationPolarizationType.calculated
            and self.config.mass_transfer_coefficient != MassTransferCoefficient.none
        ) or (
            self.config.concentration_polarization_type
            == ConcentrationPolarizationType.calculated
            and self.config.mass_transfer_coefficient == MassTransferCoefficient.none
        ):
            raise ConfigurationError(
                "\nConflict between configuration options:\n"
                "'mass_transfer_coefficient' cannot be set to {} "
                "while 'concentration_polarization_type' is set to {}.\n\n"
                "'mass_transfer_coefficient' must be set to MassTransferCoefficient.none\nor "
                "'concentration_polarization_type' must be set to ConcentrationPolarizationType.calculated".format(
                    self.config.mass_transfer_coefficient,
                    self.config.concentration_polarization_type,
                )
            )

    def build(self):
        super().build()

        self._process_config()

        self.scaling_factor = Suffix(direction=Suffix.EXPORT)

        # For stateblock-specific scaling in calculate_scaling_factors
        self._sb_scaled_properties = ComponentSet()

        units_meta = self.config.property_package.get_metadata().get_derived_units

        self.io_list = io_list = Set(initialize=[0, 1])  # inlet/outlet set

        # These two sets should always be present
        #   and their union is the full set of dissolved species
        if hasattr(self.config.property_package, "ion_set") and hasattr(
            self.config.property_package, "solute_set"
        ):
            self.solute_set = solute_set = (
                self.config.property_package.ion_set
                | self.config.property_package.solute_set
            )
        else:
            raise ConfigurationError(
                "This NF model was expecting an "
                "ion_set and solute_set and did not them."
            )

        solvent_set = self.config.property_package.solvent_set
        solvent_solute_set = solvent_set | solute_set
        phase_list = self.config.property_package.phase_list

        # Build control volume for feed side
        self.feed_side = ControlVolume0DBlock(
            dynamic=False,
            has_holdup=False,
            property_package=self.config.property_package,
            property_package_args=self.config.property_package_args,
        )

        self.feed_side.add_state_blocks(has_phase_equilibrium=False)

        self.feed_side.add_material_balances(
            balance_type=self.config.material_balance_type, has_mass_transfer=True
        )

        self.feed_side.add_momentum_balances(
            balance_type=self.config.momentum_balance_type,
            has_pressure_change=self.config.has_pressure_change,
        )

        # Make indexed stateblock and separate stateblock for permeate-side and permeate outlet, respectively.
        tmp_dict = dict(**self.config.property_package_args)
        tmp_dict["has_phase_equilibrium"] = False
        tmp_dict["parameters"] = self.config.property_package
        tmp_dict["defined_state"] = False  # these blocks are not inlets

        # Add permeate block
        self.permeate_side = self.config.property_package.state_block_class(
            self.flowsheet().config.time,
            io_list,
            doc="Material properties of permeate along permeate channel",
            **tmp_dict,
        )
        self.mixed_permeate = self.config.property_package.state_block_class(
            self.flowsheet().config.time,
            doc="Material properties of mixed permeate exiting the module",
            **tmp_dict,
        )

        # Add Ports
        self.add_inlet_port(name="inlet", block=self.feed_side)
        self.add_outlet_port(name="retentate", block=self.feed_side)
        self.add_port(name="permeate", block=self.mixed_permeate)

        # Membrane interface: indexed state block
        self.feed_side.properties_interface = (
            self.config.property_package.state_block_class(
                self.flowsheet().config.time,
                io_list,
                doc="Material properties of feed-side membrane interface",
                **tmp_dict,
            )
        )
        # Pore entrance: indexed state block
        self.pore_entrance = self.config.property_package.state_block_class(
            self.flowsheet().config.time,
            io_list,
            doc="Fluid properties within the membrane pore entrance",
            **tmp_dict,
        )
        # Pore exit: indexed state block
        self.pore_exit = self.config.property_package.state_block_class(
            self.flowsheet().config.time,
            io_list,
            doc="Fluid properties within the membrane pore exit",
            **tmp_dict,
        )

        # References for control volume
        # pressure change
        if (
            self.config.has_pressure_change is True
            and self.config.momentum_balance_type != MomentumBalanceType.none
        ):
            self.deltaP = Reference(self.feed_side.deltaP)

        ###############################################################################################################
        # Variables
        ###############################################################################################################
        # 1. Component mole flux, J, DOF=Nj*2 for inlet/outlet
        self.flux_mol_phase_comp = Var(
            self.flowsheet().config.time,
            io_list,
            phase_list,
            solvent_solute_set,
            initialize=(lambda b, t, x, p, j: 2.78e-2 if j in solvent_set else 4e-6),
            # bounds=lambda b, t, x, p, j: (0, 1.5)
            # if j in solvent_set
            # else (0, 1e-2),  # TODO: keep checking these
            domain=NonNegativeReals,
            units=units_meta("amount")
            * units_meta("length") ** -2
            * units_meta("time") ** -1,
            doc="Component molar flux at inlet and outlet of membrane",
        )

        # 2. Pore radius, rp, DOF = 1
        self.radius_pore = Var(
            initialize=0.5e-9,  # TODO: revisit
            domain=NonNegativeReals,
            units=units_meta("length"),
            doc="Membrane pore radius",
        )

        # 3. Effective thickness of membrane, Ak, DOF=1
        self.membrane_thickness_effective = Var(
            initialize=1.33e-6,  # Value used by Labban et al., 2017
            domain=NonNegativeReals,
            units=units_meta("length"),
            doc="Effective membrane thickness",
        )

        # 4. Effective thickness of membrane, Ak, DOF=1
        self.membrane_charge_density = Var(
            self.flowsheet().config.time,
            initialize=-50,  # near value used in Roy et al.
            domain=Reals,
            units=pyunits.mol * pyunits.m**-3,
            doc="Membrane charge density",
        )
        self.dielectric_constant_pore = Var(
            self.flowsheet().config.time,
            initialize=42,  # near value used in Roy et al.
            bounds=(1, None),
            units=pyunits.dimensionless,  # TODO: revisit bounds/domain
            doc="Pore dielectric constant",
        )
        self.electric_potential = Var(
            self.flowsheet().config.time,
            io_list,
            ["pore_entrance", "pore_exit", "permeate"],
            initialize=-1e-3,  # TODO:revisit
            domain=Reals,
            units=pyunits.V,
            doc="Electric potential of pore entrance/exit, and permeate",
        )
        self.rejection_intrinsic_phase_comp = Var(
            self.flowsheet().config.time,
            phase_list,
            solute_set,
            initialize=0.1,
            bounds=(-1.001, 1.001),
            units=pyunits.dimensionless,
            doc="Intrinsic solute rejection",
        )
        self.area = Var(
            initialize=50,
            bounds=(0, 1e3),
            domain=NonNegativeReals,
            units=units_meta("length") ** 2,
            doc="Membrane area",
        )

        self.recovery_vol_phase = Var(
            self.flowsheet().config.time,
            self.config.property_package.phase_list,
            initialize=0.5,
            bounds=(0, 1),
            units=pyunits.dimensionless,
            doc="Volumetric-based recovery",
        )
        if (
            self.config.concentration_polarization_type
            == ConcentrationPolarizationType.calculated
        ):
            self.Kf_comp = Var(
                self.flowsheet().config.time,
                self.io_list,
                solute_set,
                initialize=5e-5,
                bounds=(0, 1e-3),
                domain=NonNegativeReals,
                units=units_meta("length") * units_meta("time") ** -1,
                doc="Component mass transfer coefficient in feed channel at inlet and outlet",
            )
            self.electric_potential_grad_feed_interface = Var(
                self.flowsheet().config.time,
                io_list,
                initialize=1,  # TODO: revisit
                domain=Reals,
                # TODO: revisit- Geraldes and Alves give unitless while Roy et al. give V/m
                units=pyunits.V * pyunits.m**-1,
                doc="Electric potential gradient of feed-membrane interface",
            )
        else:
            pass

        if (
            self.config.mass_transfer_coefficient
            == MassTransferCoefficient.spiral_wound
        ):
            self.N_Sc_comp = Var(
                self.flowsheet().config.time,
                self.io_list,
                solute_set,
                initialize=5e2,
                bounds=(1e2, 2e3),
                domain=NonNegativeReals,
                units=pyunits.dimensionless,
                doc="Schmidt number at inlet and outlet",
            )
            self.N_Pe_comp = Var(
                self.flowsheet().config.time,
                self.io_list,
                solute_set,
                initialize=1e5,
                # bounds=(5e3, None),  # TODO:unsure of value ranges at the moment
                domain=NonNegativeReals,
                units=pyunits.dimensionless,
                doc="Peclet number at inlet and outlet",
            )
            self.spacer_mixing_efficiency = Var(
                initialize=0.5,
                # bounds=(1e2, 2e3),  # TODO:unsure of value ranges at the moment- since this is efficiency, assuming 0 -1
                domain=NonNegativeReals,
                units=pyunits.dimensionless,
                doc="Mixing efficiency of spacer net",
            )
            self.spacer_mixing_length = Var(
                initialize=0.6,
                # bounds=(1e2, 5e3),  #TODO:unsure of value ranges at the moment
                domain=NonNegativeReals,
                units=units_meta("length"),
                doc="Characteristic length of spacer",
            )
        else:
            pass

        self.length = Var(
            initialize=10,
            bounds=(0, 5e2),
            domain=NonNegativeReals,
            units=units_meta("length"),
            doc="Effective membrane length",
        )
        self.width = Var(
            initialize=5,
            bounds=(0, 5e2),
            domain=NonNegativeReals,
            units=units_meta("length"),
            doc="Effective feed-channel width",
        )
        self.channel_height = Var(
            initialize=1e-3,
            domain=NonNegativeReals,
            bounds=(0, 5e-3),
            units=units_meta("length"),
            doc="Feed channel height",
        )
        self.spacer_porosity = Var(
            initialize=0.95,
            bounds=(0.1, 1.001),
            domain=NonNegativeReals,
            units=pyunits.dimensionless,
            doc="Feed-channel spacer porosity",
        )
        self.velocity = Var(
            self.flowsheet().config.time,
            self.io_list,
            initialize=0.5,
            bounds=(0, None),
            domain=NonNegativeReals,
            units=units_meta("length") / units_meta("time"),
            doc="Crossflow velocity in feed channel at inlet and outlet",
        )
        ###############################################################################################################
        # Expressions
        ###############################################################################################################
        # Make expressions that don't depend on any variables
        self._make_expressions()

        ################################################################################################################
        # Constraints
        ################################################################################################################

        # 0. Membrane area
        @self.Constraint(doc="Membrane area")
        def eq_area(b):
            return b.area == b.length * b.width

        # 1. Feed-solution/membrane equilibrium, DOF= Nj * 2 for inlet/outlet
        @self.Constraint(
            self.flowsheet().config.time,
            io_list,
            phase_list,
            solute_set,
            doc="Interfacial partitioning at feed side of membrane",
        )
        def eq_interfacial_partitioning_feed(b, t, x, p, j):
            return (
                b.pore_entrance[t, x].act_coeff_phase_comp[p, j]
                * b.pore_entrance[t, x].conc_mol_phase_comp[p, j]
                / (
                    b.feed_side.properties_interface[t, x].act_coeff_phase_comp[p, j]
                    * b.feed_side.properties_interface[t, x].conc_mol_phase_comp[p, j]
                )
                == b.partition_factor_steric_comp[t, j]
                * b.partition_factor_born_solvation_comp[t, j]
                * b.partition_factor_donnan_comp_feed[t, x, j]
            )

        # 2. Permeate solution/membrane equilibrium, DOF= Nj * 2 for inlet/outlet
        @self.Constraint(
            self.flowsheet().config.time,
            io_list,
            phase_list,
            solute_set,
            doc="Interfacial partitioning at permeate side of membrane",
        )
        def eq_interfacial_partitioning_permeate(b, t, x, p, j):
            return (
                b.pore_exit[t, x].act_coeff_phase_comp[p, j]
                * b.pore_exit[t, x].conc_mol_phase_comp[p, j]
                / (
                    b.permeate_side[t, x].act_coeff_phase_comp[p, j]
                    * b.permeate_side[t, x].conc_mol_phase_comp[p, j]
                )
                == b.partition_factor_steric_comp[t, j]
                * b.partition_factor_born_solvation_comp[t, j]
                * b.partition_factor_donnan_comp_permeate[t, x, j]
            )

        # 4. Charge balance inside the membrane, DOF=N nodes across membrane thickness *2 for inlet/outlet: N=2, DOF=4
        @self.Constraint(
            self.flowsheet().config.time,
            io_list,
            ["pore_entrance", "pore_exit"],
            phase_list,
            doc="Electroneutrality within membrane pore",
        )
        def eq_electroneutrality_pore(b, t, x, y, p):
            if y == "pore_entrance":
                pore_loc = b.pore_entrance[t, x]
            elif y == "pore_exit":
                pore_loc = b.pore_exit[t, x]
            return (
                sum(
                    pore_loc.conc_mol_phase_comp[p, j] * pore_loc.charge_comp[j]
                    for j in solute_set
                )
                + b.membrane_charge_density[t]
                == 0
            )

        # 4. Permeate electroneutrality, DOF=1 *2 for inlet/outlet:  DOF=2
        @self.Constraint(
            self.flowsheet().config.time,
            io_list,
            phase_list,
            doc="Electroneutrality in permeate",
        )
        def eq_electroneutrality_permeate(b, t, x, p):
            return (
                sum(
                    b.permeate_side[t, x].conc_mol_phase_comp[p, j]
                    * b.permeate_side[t, x].charge_comp[j]
                    for j in solute_set
                )
                == 0
            )

        # 5. Water flux via Hagen-Poiseuille relationship, DOF= 1 * 2 for inlet/outlet: DOF= 2
        @self.Constraint(
            self.flowsheet().config.time,
            io_list,
            phase_list,
            doc="Hagen-Poiseuille relationship for water flux across membrane",
        )
        def eq_water_flux(b, t, x, p):
            if x == 0:
                prop_feed = b.feed_side.properties_in[t]
            elif x == 1:
                prop_feed = b.feed_side.properties_out[t]
            prop_perm = b.permeate_side[t, x]
            prop_feed_inter = b.feed_side.properties_interface[t, x]
            return b.flux_vol_water[t, x] == (
                prop_feed.pressure
                - prop_perm.pressure
                - (
                    prop_feed_inter.pressure_osm_phase["Liq"]
                    - prop_perm.pressure_osm_phase["Liq"]
                )
            ) * (b.radius_pore**2) / (
                8 * prop_feed.visc_d_phase[p] * b.membrane_thickness_effective
            )

        # 6. Unhindered mass transfer; Js,i=Jw*cp,i; DOF= Nj * 2 for inlet/outlet
        @self.Constraint(
            self.flowsheet().config.time,
            io_list,
            phase_list,
            solute_set,
            doc="Solute flux as function of solvent flux",
        )
        def eq_solute_solvent_flux(b, t, x, p, j):
            return (
                b.flux_mol_phase_comp[t, x, p, j]
                == b.flux_vol_water[t, x]
                * b.permeate_side[t, x].conc_mol_phase_comp[p, j]
            )

        # TESTING PROBLEMATIC CONSTRAINT RESULTING IN ERRONEOUSLY LOW REJECTION:
        @self.Expression(
            self.flowsheet().config.time,
            io_list,
            phase_list,
            solute_set,
            doc="Diffusive transport across membrane pore",
        )
        def diffusive_term(b, t, x, p, j):
            return (
                -b.diffus_pore_comp[t, j]
                * (
                    b.pore_exit[t, x].conc_mol_phase_comp[p, j]
                    - b.pore_entrance[t, x].conc_mol_phase_comp[p, j]
                )
                / b.membrane_thickness_effective
            )

        @self.Expression(
            self.flowsheet().config.time,
            io_list,
            phase_list,
            solute_set,
            doc="Convective transport across membrane pore",
        )
        def convective_term(b, t, x, p, j):
            return (
                b.hindrance_factor_convective_comp[t, j]
                * b.conc_mol_phase_comp_pore_avg[t, x, p, j]
                * b.flux_vol_water[t, x]
            )

        @self.Expression(
            self.flowsheet().config.time,
            io_list,
            phase_list,
            solute_set,
            doc="Electromigrative transport across membrane pore",
        )
        def electromigration_term(b, t, x, p, j):
            return (
                -b.feed_side.properties_in[t].charge_comp[j]
                * b.conc_mol_phase_comp_pore_avg[t, x, p, j]
                * b.diffus_pore_comp[t, j]
                * Constants.faraday_constant
                / (Constants.gas_constant * b.feed_side.properties_in[t].temperature)
                * (
                    b.electric_potential[t, x, "pore_exit"]
                    - b.electric_potential[t, x, "pore_entrance"]
                )
                / b.membrane_thickness_effective
            )

        # 7. Extended Nernst Planck equation, DOF= Nj * 2 for inlet/outlet
        @self.Constraint(
            self.flowsheet().config.time,
            io_list,
            phase_list,
            solute_set,
            doc="Solute flux within pore domain",
        )
        def eq_solute_flux_pore_domain(b, t, x, p, j):
            return (
                b.flux_mol_phase_comp[t, x, p, j]
                == b.diffusive_term[t, x, p, j]
                + b.convective_term[t, x, p, j]
                + b.electromigration_term[t, x, p, j]
            )

        # 8. Feed-solution/membrane mass transfer resistance, DOF= Nj * 2 for inlet/outlet
        @self.Constraint(
            self.flowsheet().config.time,
            io_list,
            phase_list,
            solute_set,
            doc="Feed-interface mass transfer resistance accounting for concentration polarization",
        )
        def eq_solute_flux_concentration_polarization(b, t, x, p, j):
            if x == 0:
                bulk = b.feed_side.properties_in[t]
            elif x:
                bulk = b.feed_side.properties_out[t]
            interface = b.feed_side.properties_interface[t, x]
            if (
                self.config.concentration_polarization_type
                == ConcentrationPolarizationType.calculated
            ):
                return (
                    b.flux_mol_phase_comp[t, x, p, j]
                    == -b.Kf_comp[t, x, j]
                    * (
                        interface.conc_mol_phase_comp[p, j]
                        - bulk.conc_mol_phase_comp[p, j]
                    )
                    + b.flux_vol_water[t, x] * interface.conc_mol_phase_comp[p, j]
                    - interface.charge_comp[j]
                    * interface.conc_mol_phase_comp[p, j]
                    * interface.diffus_phase_comp[p, j]
                    * Constants.faraday_constant
                    / Constants.gas_constant
                    / interface.temperature
                    * b.electric_potential_grad_feed_interface[t, x]
                )
            elif (
                self.config.concentration_polarization_type
                == ConcentrationPolarizationType.none
            ):
                return (
                    interface.conc_mol_phase_comp[p, j]
                    == bulk.conc_mol_phase_comp[p, j]
                )
            else:
                raise ConfigurationError(
                    "Provide a valid value for concentration_polarization_type"
                )

        # 9. Isothermal conditions at permeate inlet/outlet, DOF= 1*2 for inlet/outlet
        @self.Constraint(
            self.flowsheet().config.time,
            io_list,
            doc="Isothermal assumption for permeate",
        )
        def eq_permeate_isothermal(b, t, x):
            return (
                b.feed_side.properties_in[t].temperature
                == b.permeate_side[t, x].temperature
            )

        # 10. Isothermal conditions at feed/membrane interface, DOF= 1*2 for inlet/outlet
        @self.feed_side.Constraint(
            self.flowsheet().config.time,
            io_list,
            doc="Isothermal assumption for feed-membrane interface",
        )
        def eq_feed_interface_isothermal(b, t, x):
            return (
                b.properties_in[t].temperature
                == b.properties_interface[t, x].temperature
            )

        # 11. Isobaric conditions at permeate side, DOF= 1*2 for inlet/outlet
        # TOdo: mixed permeate pressure is currently unused variable, but fixing its value satisfies this constraint
        @self.Constraint(
            self.flowsheet().config.time, io_list, doc="Isobaric permeate pressure"
        )
        def eq_pressure_permeate_io(b, t, x):
            return b.permeate_side[t, x].pressure == b.mixed_permeate[t].pressure

        # 12. Javg * area = -dMf
        @self.Constraint(
            self.flowsheet().config.time,
            phase_list,
            solvent_solute_set,
            doc="Component mass transfer from feed",
        )
        def eq_mass_transfer_feed(b, t, p, j):
            if (
                b.feed_side.properties_in[0].get_material_flow_basis()
                == MaterialFlowBasis.molar
            ):
                return (
                    b.flux_mol_phase_comp_avg[t, p, j] * b.area
                    == -b.feed_side.mass_transfer_term[t, p, j]
                )

        # 13. Mass transfer equal to permeate flow terms; mole_flow,perm final = -dMf = Javg * area
        @self.Constraint(
            self.flowsheet().config.time,
            phase_list,
            solvent_solute_set,
            doc="Permeate production/average mass transfer constraint",
        )
        def eq_permeate_production(b, t, p, j):
            if b.mixed_permeate[0].get_material_flow_basis() == MaterialFlowBasis.molar:
                return (
                    b.mixed_permeate[t].get_material_flow_terms(p, j)
                    == b.flux_mol_phase_comp_avg[t, p, j] * b.area
                )

        # 14. Volumetric recovery rate
        @self.Constraint(self.flowsheet().config.time, phase_list)
        def eq_recovery_vol_phase(b, t, p):
            return (
                b.recovery_vol_phase[t, p]
                * b.feed_side.properties_in[t].flow_vol_phase[p]
                == b.mixed_permeate[t].flow_vol_phase[p]
            )

        # 15. Intrinsic rejection rate
        @self.Constraint(
            self.flowsheet().config.time,
            self.config.property_package.phase_list,
            solute_set,
            doc="Intrinsic solute rejection",
        )
        def eq_rejection_intrinsic_phase_comp(b, t, p, j):
            return (
                b.rejection_intrinsic_phase_comp[t, p, j]
                == 1
                - b.mixed_permeate[t].conc_mol_phase_comp[p, j]
                / b.feed_side.properties_interface[t, 0].conc_mol_phase_comp[p, j]
            )

        if (
            self.config.concentration_polarization_type
            == ConcentrationPolarizationType.calculated
        ):
            # 3. Feed-solution/membrane electroneutrality, DOF=1 *2 for inlet/outlet: DOF= 2
            @self.Constraint(
                self.flowsheet().config.time,
                io_list,
                phase_list,
                doc="Electroneutrality at feed-side membrane interface",
            )
            def eq_electroneutrality_interface(b, t, x, p):
                return (
                    sum(
                        b.feed_side.properties_interface[t, x].conc_mol_phase_comp[p, j]
                        * b.feed_side.properties_interface[t, x].charge_comp[j]
                        for j in solute_set
                    )
                    == 0
                )

            if (
                self.config.mass_transfer_coefficient
                == MassTransferCoefficient.spiral_wound
            ):
                # 16. Mass transfer coefficient
                @self.Constraint(
                    self.flowsheet().config.time,
                    io_list,
                    solute_set,
                    doc="Mass transfer coefficient",
                )
                def eq_Kf_comp(b, t, x, j):
                    bulk_diff = b.feed_side.properties_in[t].diffus_phase_comp["Liq", j]
                    return (
                        b.Kf_comp[t, x, j]
                        == 0.753
                        * (
                            b.spacer_mixing_efficiency
                            / (2 - b.spacer_mixing_efficiency)
                        )
                        ** 0.5
                        * (2 * bulk_diff / b.channel_height)
                        * b.N_Sc_comp[t, x, j] ** (-1 / 6)
                        * (
                            b.N_Pe_comp[t, x, j]
                            * b.channel_height
                            / (2 * b.spacer_mixing_length)
                        )
                        ** 0.5
                    )
                    # TODO: NOTE--- error in MIT paper; 1/2 of channel height should be in numerator

                # 17. Schmidt number calculation
                @self.Constraint(
                    self.flowsheet().config.time,
                    io_list,
                    solute_set,
                    doc="Schmidt number equation",
                )
                def eq_N_Sc_comp(b, t, x, j):
                    if not x:
                        prop_io = b.feed_side.properties_in[t]
                    elif x:
                        prop_io = b.feed_side.properties_out[t]
                    return (
                        b.N_Sc_comp[t, x, j]
                        * prop_io.dens_mass_phase["Liq"]
                        * prop_io.diffus_phase_comp["Liq", j]
                        == prop_io.visc_d_phase["Liq"]
                    )

                # 18. Peclet number calculation
                @self.Constraint(
                    self.flowsheet().config.time,
                    io_list,
                    solute_set,
                    doc="Peclet number equation",
                )
                def eq_N_Pe_comp(b, t, x, j):
                    bulk_diff = b.feed_side.properties_in[t].diffus_phase_comp["Liq", j]
                    return (
                        b.N_Pe_comp[t, x, j]
                        == 2 * b.channel_height * b.velocity[t, x] / bulk_diff
                    )

        # 19. Crossflow velocity at inlet and outlet
        @self.Constraint(
            self.flowsheet().config.time,
            self.io_list,
            doc="Crossflow velocity constraint",
        )
        def eq_velocity(b, t, x):
            if not x:
                prop_io = b.feed_side.properties_in[t]
            elif x:
                prop_io = b.feed_side.properties_out[t]
            return b.velocity[t, x] * b.area_cross == prop_io.flow_vol_phase["Liq"]

        @self.Constraint(
            self.flowsheet().config.time,
            io_list,
            ["pore_entrance", "pore_exit"],
            doc="Isothermal assumption for pore inlet/outlet",
        )
        def eq_pore_isothermal(b, t, x, y):
            if y == "pore_entrance":
                prop = b.pore_entrance[t, x]
            elif y == "pore_exit":
                prop = b.pore_exit[t, x]
            return b.feed_side.properties_in[t].temperature == prop.temperature

        # Experimental Constraint
        @self.Constraint(
            self.flowsheet().config.time,
            doc="Isothermal assumption for mixed permeate",
        )
        def eq_permeate_isothermal_mixed(b, t):
            return (
                b.feed_side.properties_in[t].temperature
                == b.mixed_permeate[t].temperature
            )

        # Experimental constraint
        @self.feed_side.Constraint(
            self.flowsheet().config.time, doc="Isothermal assumption for feed-outlet"
        )
        def eq_feed_isothermal(b, t):
            return b.properties_in[t].temperature == b.properties_out[t].temperature

        # Experimental constraint
        @self.feed_side.Constraint(
            self.flowsheet().config.time,
            io_list,
            doc="Equal volumetric flow for bulk feed and interface",
        )
        def eq_equal_flow_vol_feed_interface(b, t, x):
            if not x:
                bulk = b.properties_in[t]
            else:
                bulk = b.properties_out[t]
            return (
                bulk.flow_vol_phase["Liq"]
                == b.properties_interface[t, x].flow_vol_phase["Liq"]
            )

        # Experimental constraint
        @self.Constraint(
            self.flowsheet().config.time,
            io_list,
            doc="Equal volumetric flow for pore entrance/exit at inlet and outlet",
        )
        def eq_equal_flow_vol_pore(b, t, x):
            return (
                b.pore_entrance[t, x].flow_vol_phase["Liq"]
                == b.pore_exit[t, x].flow_vol_phase["Liq"]
            )

        # Experimental constraint
        @self.Constraint(
            self.flowsheet().config.time,
            io_list,
            doc="Volumetric flow at pore exit inlet and outlet equal to mixed permeate",
        )
        def eq_equal_flow_vol_pore_exit_perm(b, t, x):
            return (
                b.pore_exit[t, x].flow_vol_phase["Liq"]
                == b.mixed_permeate[t].flow_vol_phase["Liq"]
            )

        # Experimental constraint
        @self.Constraint(
            self.flowsheet().config.time,
            io_list,
            doc="Volumetric flow at permeate of inlet and outlet equal to mixed permeate",
        )
        def eq_equal_flow_vol_permeate(b, t, x):
            return (
                b.permeate_side[t, x].flow_vol_phase["Liq"]
                == b.mixed_permeate[t].flow_vol_phase["Liq"]
            )

    def _make_expressions(self):
        solute_set = self.solute_set
        io_list = self.io_list

        # Stokes radius to membrane pore radius ratio (for each solute)
        @self.Expression(
            self.flowsheet().config.time,
            solute_set,
            doc="Ratio of stokes radius to membrane pore radius equation",
        )
        def lambda_comp(b, t, j):
            return smooth_min(
                1, b.feed_side.properties_in[t].radius_stokes_comp[j] / b.radius_pore
            )

        @self.Expression(
            self.flowsheet().config.time,
            solute_set,
            doc="Diffusive hindered transport coefficient",
        )
        def hindrance_factor_diffusive_comp(b, t, j):
            eps = 1e-8
            return Expr_if(
                b.lambda_comp[t, j] > 0.95,
                0.984 * ((1 - b.lambda_comp[t, j]) / b.lambda_comp[t, j]) ** (5 / 2),
                (
                    1
                    + 9.0 / 8.0 * b.lambda_comp[t, j] * log(b.lambda_comp[t, j])
                    - 1.56034 * b.lambda_comp[t, j]
                    + 0.528155 * b.lambda_comp[t, j] ** 2
                    + 1.91521 * b.lambda_comp[t, j] ** 3
                    - 2.81903 * b.lambda_comp[t, j] ** 4
                    + 0.270788 * b.lambda_comp[t, j] ** 5
                    + 1.10115 * b.lambda_comp[t, j] ** 6
                    - 0.435933 * b.lambda_comp[t, j] ** 7
                )
                / (1 - b.lambda_comp[t, j] + eps) ** 2,
            )
            # Relationship used by Geraldes & Alves
            # (1 - 2.3 * b.lambda_comp[t, j]
            #     + 1.154 * b.lambda_comp[t, j] ** 2
            #     + 0.224 * b.lambda_comp[t, j] ** 3
            #     )

        @self.Expression(
            self.flowsheet().config.time, solute_set, doc="Pore diffusion coefficient"
        )
        def diffus_pore_comp(b, t, j):
            return (
                b.hindrance_factor_diffusive_comp[t, j]
                * b.feed_side.properties_in[t].diffus_phase_comp["Liq", j]
            )

        @self.Expression(
            self.flowsheet().config.time,
            solute_set,
            doc="Convective hindered transport coefficient",
        )
        def hindrance_factor_convective_comp(b, t, j):
            return (
                1
                + 3.867 * b.lambda_comp[t, j]
                - 1.907 * b.lambda_comp[t, j] ** 2
                - 0.834 * b.lambda_comp[t, j] ** 3
            ) / (1 + 1.867 * b.lambda_comp[t, j] - 0.741 * b.lambda_comp[t, j] ** 2)

        # TODO: some conflict between studies in the literature on whether it should be
        # 1 / b.feed_side.properties_in[t].dielectric_constant - 1 / b.dielectric_constant_pore[t]
        # OR
        # 1 / b.dielectric_constant_pore[t] -1 / b.feed_side.properties_in[t].dielectric_constant
        # Choosing the more commonly used form for now.
        @self.Expression(
            self.flowsheet().config.time, solute_set, doc="Steric partitioning factor"
        )
        def partition_factor_steric_comp(b, t, j):
            return (1 - b.lambda_comp[t, j]) ** 2

        @self.Expression(
            self.flowsheet().config.time,
            solute_set,
            doc="Gibbs free energy of solvation for each ion",
        )
        def gibbs_solvation_comp(b, t, j):
            return (
                b.feed_side.properties_in[t].charge_comp[j] ** 2
                * Constants.elemental_charge**2
                / (
                    8
                    * Constants.pi
                    * Constants.vacuum_electric_permittivity
                    * b.feed_side.properties_in[t].radius_stokes_comp[j]
                )
                * (
                    -1 / b.feed_side.properties_in[t].dielectric_constant
                    + 1 / b.dielectric_constant_pore[t]
                )
            )

        @self.Expression(
            self.flowsheet().config.time,
            solute_set,
            doc="Born solvation contribution to partitioning",
        )
        def partition_factor_born_solvation_comp(b, t, j):
            return exp(
                -b.gibbs_solvation_comp[t, j]
                / (
                    Constants.boltzmann_constant
                    * b.feed_side.properties_in[t].temperature
                )
            )

        @self.Expression(
            self.flowsheet().config.time,
            io_list,
            solute_set,
            doc="Donnan exclusion contribution to partitioning on feed side",
        )
        def partition_factor_donnan_comp_feed(b, t, x, j):
            return exp(
                -b.feed_side.properties_in[t].charge_comp[j]
                * Constants.faraday_constant
                / (Constants.gas_constant * b.pore_entrance[t, x].temperature)
                * b.electric_potential[t, x, "pore_entrance"]
            )

        @self.Expression(
            self.flowsheet().config.time,
            io_list,
            solute_set,
            doc="Donnan exclusion contribution to partitioning on permeate side",
        )
        def partition_factor_donnan_comp_permeate(b, t, x, j):
            return exp(
                -b.feed_side.properties_in[t].charge_comp[j]
                * Constants.faraday_constant
                / (Constants.gas_constant * b.pore_exit[t, x].temperature)
                * (
                    b.electric_potential[t, x, "pore_exit"]
                    - b.electric_potential[t, x, "permeate"]
                )
            )

        # Volumetric Water Flux at inlet and outlet ------------------------------------#
        @self.Expression(
            self.flowsheet().config.time,
            io_list,
            doc="Volumetric water flux at inlet and outlet",
        )
        def flux_vol_water(b, t, x):
            if not x:
                prop = b.feed_side.properties_in[t]
            elif x:
                prop = b.feed_side.properties_out[t]
            return (
                b.flux_mol_phase_comp[t, x, "Liq", "H2O"]
                * prop.mw_comp["H2O"]
                / prop.dens_mass_solvent
            )

        # Average Volumetric Water Flux ------------------------------------#
        @self.Expression(
            self.flowsheet().config.time, doc="Average volumetric water flux"
        )
        def flux_vol_water_avg(b, t):
            return sum(b.flux_vol_water[t, x] for x in io_list) / len(io_list)

        # Average mole flux of each component ------------------------------------#
        @self.Expression(
            self.flowsheet().config.time,
            self.config.property_package.phase_list,
            self.config.property_package.component_list,
            doc="Average molar component flux",
        )
        def flux_mol_phase_comp_avg(b, t, p, j):
            return sum(b.flux_mol_phase_comp[t, x, p, j] for x in io_list) / len(
                io_list
            )

        # Average concentration inside the membrane------------------------------------#
        @self.Expression(
            self.flowsheet().config.time,
            io_list,
            self.config.property_package.phase_list,
            self.config.property_package.component_list,
            doc="Average molar concentration inside the membrane",
        )
        def conc_mol_phase_comp_pore_avg(b, t, x, p, j):
            return (
                b.pore_entrance[t, x].conc_mol_phase_comp[p, j]
                + b.pore_exit[t, x].conc_mol_phase_comp[p, j]
            ) / len(io_list)

        # OBSERVED rejection of each ion ------------------------------------#
        @self.Expression(
            self.flowsheet().config.time,
            self.config.property_package.phase_list,
            solute_set,
            doc="Observed solute rejection",
        )
        def rejection_observed_phase_comp(b, t, p, j):
            return (
                1
                - b.mixed_permeate[t].conc_mol_phase_comp[p, j]
                / b.feed_side.properties_in[t].conc_mol_phase_comp[p, j]
            )

        # TODO - no relationship described between mixing length and spacer mixing efficiency with spacer porosity.
        #  Need effective cross-sectional area for velocity at inlet AND outlet. Assuming spacer porosity as an
        #  additional variable in the model that is independent of aforementioned parameters which are used in
        #  the mass transfer coefficient calculation for spiral wound modules. Revisit later.

        # Cross sectional area ------------------------------------#
        @self.Expression(doc="Cross-sectional area")
        def area_cross(b):
            return b.channel_height * b.width * b.spacer_porosity

    def initialize_build(
        self,
        initialize_guess=None,
        state_args=None,
        outlvl=idaeslog.NOTSET,
        solver=None,
        optarg=None,
        fail_on_warning=False,
        ignore_dof=False,
        automate_rescale=False,
    ):
        """
        General wrapper for pressure changer initialization routines

        Keyword Arguments:
            initialize_guess : a dict of guesses for ....
                   #TODO: revise as appropriate
                   solvent_recovery, solute_recovery,
                   and cp_modulus. These guesses offset the initial values
                   for the retentate, permeate, and membrane interface
                   state blocks from the inlet feed
                   (default =
                   {'deltaP': -1e4,
                   'solvent_recovery': 0.5,
                   'solute_recovery': 0.01,
                   'cp_modulus': 1.1})
            state_args : a dict of arguments to be passed to the property
                         package(s) to provide an initial state for
                         initialization (see documentation of the specific
                         property package) (default = {}).
            outlvl : sets output level of initialization routine
            optarg : solver options dictionary object (default=None)
            solver : str indicating which solver to use during
                     initialization (default = None)
            fail_on_warning : boolean argument to fail or only produce  warning upon unsuccessful solve (default=False)
            ignore_dof : boolean argument to ignore when DOF != 0 (default=False)
            automate_rescale: boolean argument to automatically rescale poorly scaled vars
        Returns:
            None
        """

        init_log = idaeslog.getInitLogger(self.name, outlvl, tag="unit")
        solve_log = idaeslog.getSolveLogger(self.name, outlvl, tag="unit")
        # Set solver options
        opt = get_solver(solver, optarg)

        # ---------------------------------------------------------------------
        # Extract initial state of inlet feed
        source = self.feed_side.properties_in[self.flowsheet().config.time.first()]
        state_args = self._get_state_args(
            source, self.mixed_permeate[0], initialize_guess, state_args
        )

        # ---------------------------------------------------------------------
        # Initialize holdup block
        flags_feed_side = self.feed_side.properties_in.initialize(
            outlvl=outlvl,
            optarg=optarg,
            solver=solver,
            state_args=state_args["feed_side"],
            hold_state=True,
        )
        init_log.info_high("Initialization Step 1 Complete.")
        if not ignore_dof:
            check_dof(self, fail_flag=fail_on_warning, logger=init_log)
        # ---------------------------------------------------------------------
        # Initialize other state blocks based on properties at
        # inlet state block
        self.feed_side.properties_out.initialize(
            outlvl=outlvl,
            optarg=optarg,
            solver=solver,
            state_args=state_args["retentate"],
        )
        self.feed_side.properties_interface.initialize(
            outlvl=outlvl,
            optarg=optarg,
            solver=solver,
            state_args=state_args["interface_in"],
        )
        self.permeate_side.initialize(
            outlvl=outlvl,
            optarg=optarg,
            solver=solver,
            state_args=state_args["permeate"],
        )
        self.mixed_permeate.initialize(
            outlvl=outlvl,
            optarg=optarg,
            solver=solver,
            state_args=state_args["permeate"],
        )
        self.pore_entrance.initialize(
            outlvl=outlvl,
            optarg=optarg,
            solver=solver,
            state_args=state_args["interface_in"],
        )
        self.pore_exit.initialize(
            outlvl=outlvl,
            optarg=optarg,
            solver=solver,
            state_args=state_args["permeate"],
        )
        init_log.info_high("Initialization Step 2 Complete.")

        # Provide better guesses for unit model variables
        # N_Pe_comp
        if (
            self.config.mass_transfer_coefficient
            == MassTransferCoefficient.spiral_wound
        ):
            for (t, x, j), _ in self.eq_N_Pe_comp.items():
                if not self.N_Pe_comp[t, x, j].is_fixed():
                    self.N_Pe_comp[t, x, j].set_value(
                        value(
                            2
                            * self.channel_height
                            * self.velocity[t, x]
                            / self.config.property_package.diffus_phase_comp["Liq", j]
                        )
                    )
                if not self.Kf_comp[t, x, j].is_fixed():
                    self.Kf_comp[t, x, j].set_value(
                        value(
                            0.753
                            * (
                                self.spacer_mixing_efficiency
                                / (2 - self.spacer_mixing_efficiency)
                            )
                            ** 0.5
                            * (
                                2
                                * self.config.property_package.diffus_phase_comp[
                                    "Liq", j
                                ]
                                / self.channel_height
                            )
                            * self.N_Sc_comp[t, x, j] ** (-1 / 6)
                            * (
                                self.N_Pe_comp[t, x, j]
                                * self.channel_height
                                / (2 * self.spacer_mixing_length)
                            )
                            ** 0.5
                        )
                    )
        for (t, x), _ in self.eq_pressure_permeate_io.items():
            if not self.permeate_side[0, 0].pressure.is_fixed():
                self.permeate_side[0, 0].pressure.set_value(
                    value(self.mixed_permeate[0].pressure)
                )
            if not self.permeate_side[0, 1].pressure.is_fixed():
                self.permeate_side[0, 1].pressure.set_value(
                    value(self.mixed_permeate[0].pressure)
                )
        for j in self.config.property_package.component_list:
            if not self.feed_side.mass_transfer_term[0.0, "Liq", j].is_fixed():
                self.feed_side.mass_transfer_term[0.0, "Liq", j].set_value(
                    value(
                        self.feed_side.properties_out[0].flow_mol_phase_comp["Liq", j]
                        - self.feed_side.properties_in[0].flow_mol_phase_comp["Liq", j]
                    )
                )
            if not self.flux_mol_phase_comp[0, 0, "Liq", j].is_fixed():
                self.flux_mol_phase_comp[0, 0, "Liq", j].set_value(
                    value(-self.feed_side.mass_transfer_term[0.0, "Liq", j] / self.area)
                )
            if not self.flux_mol_phase_comp[0, 1, "Liq", j].is_fixed():
                self.flux_mol_phase_comp[0, 1, "Liq", j].set_value(
                    value(-self.feed_side.mass_transfer_term[0.0, "Liq", j] / self.area)
                )
        # Double-check for poorly scaled variables after state block initialization
        # and rescale them so that scaled variable values = 1:
        if automate_rescale:
            badly_scaled_vars = list(iscale.badly_scaled_var_generator(self))
            if len(badly_scaled_vars) > 0:
                init_log.warning(
                    f"{len(badly_scaled_vars)} poorly scaled "
                    f"variable(s) will be rescaled so that each scaled variable value = 1"
                )
                [print(i[0], i[1]) for i in badly_scaled_vars]
                self._automate_rescale_variables()
        # ---------------------------------------------------------------------
        # Solve unit attempt 1
        with idaeslog.solver_log(solve_log, idaeslog.DEBUG) as slc:
            res = opt.solve(self, tee=slc.tee)
            if not check_optimal_termination(res):
                init_log.warning(
                    "Trouble solving NanofiltrationDSPMDE0D unit model on first attempt."
                )
                if automate_rescale:
                    badly_scaled_vars = list(iscale.badly_scaled_var_generator(self))
                    if len(badly_scaled_vars) > 0:
                        init_log.warning(
                            f"{len(badly_scaled_vars)} poorly scaled "
                            f"variable(s) will be rescaled so that each scaled variable value = 1"
                        )
                        [print(i[0], i[1]) for i in badly_scaled_vars]
                        self._automate_rescale_variables()
                # Solve unit attempt 2
                res = opt.solve(self, tee=slc.tee)
                if not check_optimal_termination(res):
                    init_log.warning(
                        "Trouble solving NanofiltrationDSPMDE0D unit model on second attempt. Trying one more time."
                    )
                    if automate_rescale:
                        badly_scaled_vars = list(
                            iscale.badly_scaled_var_generator(self)
                        )
                        if len(badly_scaled_vars) > 0:
                            init_log.warning(
                                f"{len(badly_scaled_vars)} poorly scaled "
                                f"variable(s) will be rescaled so that each scaled variable value = 1"
                            )
                            [print(i[0], i[1]) for i in badly_scaled_vars]
                            self._automate_rescale_variables()
                    # Solve unit attempt 3
                    res = opt.solve(self, tee=slc.tee)
                    if not check_optimal_termination(res):
                        raise InitializationError(
                            "The property package failed to solve during initialization."
                        )
                    else:
                        init_log.info_high(
                            "Initialization Solve successful on 3rd attempt."
                        )
                else:
                    init_log.info_high(
                        "Initialization Solve successful on 2nd attempt."
                    )
            else:
                init_log.info_high("Initialization Solve successful on 1st attempt.")

        # Release Inlet state
        self.feed_side.release_state(flags_feed_side, outlvl)

        init_log.info(f"Initialization Complete: {idaeslog.condition(res)}")

    def _get_performance_contents(self, time_point=0):
        # TODO: replace 0 with time_point
        var_dict = {}
        expr_dict = {}
        var_dict["Volumetric Recovery Rate"] = self.recovery_vol_phase[
            time_point, "Liq"
        ]
        var_dict["Membrane Area"] = self.area
        if hasattr(self, "deltaP"):
            var_dict["Pressure Change"] = self.deltaP[time_point]
        # Volume flowrates
        if self.feed_side.properties_in[time_point].is_property_constructed(
            "flow_vol_phase"
        ):
            var_dict[
                f"Volumetric flow rate @ feed inlet"
            ] = self.feed_side.properties_in[time_point].flow_vol_phase["Liq"]

        if self.feed_side.properties_out[time_point].is_property_constructed(
            "flow_vol_phase"
        ):
            var_dict[
                f"Volumetric flow rate @ feed outlet"
            ] = self.feed_side.properties_out[time_point].flow_vol_phase["Liq"]

        var_dict[f"Volumetric flow rate @ final permeate"] = self.mixed_permeate[
            time_point
        ].flow_vol_phase["Liq"]

        expr_dict["Average Volumetric Flux (LMH)"] = (
            self.flux_vol_water_avg[time_point] * 3.6e6
        )
        for j in self.config.property_package.component_list:
            expr_dict[f"Average Mole FLux of {j} "] = self.flux_mol_phase_comp_avg[
                time_point, "Liq", j
            ]
            # Molar flowrates
            var_dict[
                f"Molar flow rate of {j} @ feed inlet"
            ] = self.feed_side.properties_in[time_point].flow_mol_phase_comp["Liq", j]
            var_dict[
                f"Molar flow rate of {j} @ feed outlet"
            ] = self.feed_side.properties_out[time_point].flow_mol_phase_comp["Liq", j]

            var_dict[f"Molar flow rate of {j} @ mixed permeate"] = self.mixed_permeate[
                time_point
            ].flow_mol_phase_comp["Liq", j]

            var_dict[
                f"Molar Concentration of {j} @ Feed Inlet"
            ] = self.feed_side.properties_in[time_point].conc_mol_phase_comp["Liq", j]
            var_dict[
                f"Molar Concentration of {j} @ Feed Outlet"
            ] = self.feed_side.properties_out[time_point].conc_mol_phase_comp["Liq", j]
            var_dict[
                f"Molar Concentration of {j} @ Final Permeate"
            ] = self.mixed_permeate[time_point].conc_mol_phase_comp["Liq", j]

            for x in self.io_list:
                if not x:
                    io = "Inlet"
                    prop_feed = self.feed_side.properties_in[time_point]
                elif x:
                    io = "Outlet"
                    prop_feed = self.feed_side.properties_out[time_point]

                var_dict[
                    f"Molar Concentration of {j} @ Membrane Interface, {io}"
                ] = self.feed_side.properties_interface[
                    time_point, x
                ].conc_mol_phase_comp[
                    "Liq", j
                ]
                var_dict[
                    f"Molar Concentration of {j} @ Pore Entrance, {io}"
                ] = self.pore_entrance[time_point, x].conc_mol_phase_comp["Liq", j]
                var_dict[
                    f"Molar Concentration of {j} @ Pore Exit, {io}"
                ] = self.pore_exit[time_point, x].conc_mol_phase_comp["Liq", j]
                var_dict[
                    f"Molar Concentration of {j} @ Permeate, {io}"
                ] = self.permeate_side[time_point, x].conc_mol_phase_comp["Liq", j]

        for j in (
            self.config.property_package.solute_set
            | self.config.property_package.ion_set
        ):
            expr_dict[f"Stokes radius of {j}"] = self.feed_side.properties_in[
                time_point
            ].radius_stokes_comp[j]
            expr_dict[f"Stokes:Pore Radius Ratio of {j}"] = self.lambda_comp[
                time_point, j
            ]
            expr_dict[
                f"Diffusive Hindrance Factor of {j}"
            ] = self.hindrance_factor_diffusive_comp[time_point, j]
            expr_dict[
                f"Convective Hindrance Factor of {j}"
            ] = self.hindrance_factor_convective_comp[time_point, j]
            expr_dict[f"Pore Diffusivity of {j}"] = self.diffus_pore_comp[time_point, j]

            expr_dict[
                f"Gibbs Free Energy of Solvation of {j}"
            ] = self.gibbs_solvation_comp[time_point, j]
            expr_dict[
                f"Born Solvation Energy Partitioning Factor of {j}"
            ] = self.partition_factor_born_solvation_comp[time_point, j]
            expr_dict[
                f"Steric Hindrance Partitioning Factor of {j}"
            ] = self.partition_factor_steric_comp[time_point, j]
            expr_dict[
                f"Donnan Partitioning Factor of {j} @ Feed-side Inlet"
            ] = self.partition_factor_donnan_comp_feed[time_point, 0, j]
            expr_dict[
                f"Donnan Partitioning Factor of {j} @ Permeate-side Inlet"
            ] = self.partition_factor_donnan_comp_permeate[time_point, 0, j]
            expr_dict[
                f"Donnan Partitioning Factor of {j} @ Feed-side Outlet"
            ] = self.partition_factor_donnan_comp_feed[time_point, 1, j]
            expr_dict[
                f"Donnan Partitioning Factor of {j} @ Permeate-side Outlet"
            ] = self.partition_factor_donnan_comp_permeate[time_point, 1, j]

            var_dict[
                f"Intrinsic Rejection of {j}"
            ] = self.rejection_intrinsic_phase_comp[time_point, "Liq", j]

            expr_dict[
                f"Observed Rejection of {j}"
            ] = self.rejection_observed_phase_comp[time_point, "Liq", j]

            if self.feed_side.properties_in[time_point].is_property_constructed(
                "pressure_osm_phase"
            ):
                var_dict[
                    f"Osmotic Pressure @ Bulk Feed, Inlet (Pa)"
                ] = self.feed_side.properties_in[time_point].pressure_osm_phase["Liq"]
            if self.feed_side.properties_out[time_point].is_property_constructed(
                "pressure_osm_phase"
            ):
                var_dict[
                    f"Osmotic Pressure @ Bulk Feed, Outlet (Pa)"
                ] = self.feed_side.properties_out[time_point].pressure_osm_phase["Liq"]

            for x in self.io_list:
                if not x:
                    io = "Inlet"
                    prop_feed = self.feed_side.properties_in[time_point]
                elif x:
                    io = "Outlet"
                    prop_feed = self.feed_side.properties_out[time_point]

                var_dict[
                    f"Osmotic Pressure @ Membrane Interface, {io} (Pa)"
                ] = self.feed_side.properties_interface[
                    time_point, x
                ].pressure_osm_phase[
                    "Liq"
                ]

                var_dict[
                    f"Osmotic Pressure @ Permeate, {io} (Pa)"
                ] = self.permeate_side[time_point, x].pressure_osm_phase["Liq"]
                expr_dict[f"Net Driving Pressure, {io} (Pa)"] = (
                    prop_feed.pressure
                    - self.permeate_side[time_point, x].pressure
                    - (
                        self.feed_side.properties_interface[
                            time_point, x
                        ].pressure_osm_phase["Liq"]
                        - self.permeate_side[time_point, x].pressure_osm_phase["Liq"]
                    )
                )
                var_dict[
                    f"Electric Potential @ Pore Entrance, {io}"
                ] = self.electric_potential[time_point, x, "pore_entrance"]
                var_dict[
                    f"Electric Potential @ Pore Exit, {io}"
                ] = self.electric_potential[time_point, x, "pore_exit"]
                var_dict[
                    f"Electric Potential @ Permeate, {io}"
                ] = self.electric_potential[time_point, x, "permeate"]
                if hasattr(self, "electric_potential_grad_feed_interface"):
                    var_dict[
                        f"Electric Potential Gradient @ Feed-Membrane Interface, {io}"
                    ] = self.electric_potential_grad_feed_interface[time_point, x]
                var_dict[f"Velocity @ {io}"] = self.velocity[time_point, x]

        return {"vars": var_dict, "exprs": expr_dict}

    def _get_stream_table_contents(self, time_point=0):
        return create_stream_table_dataframe(
            {
                "Feed Inlet": self.inlet,
                "Feed Outlet": self.retentate,
                "Permeate Outlet": self.permeate,
            },
            time_point=time_point,
        )

    def _get_state_args(
        self, source, mixed_permeate_properties, initialize_guess, state_args
    ):
        """
        This method returns state_args (initial guesses for state variable values) to be passed to
        each stateblock during initialization.
        Arguments:
            source : property model containing inlet feed
            mixed_permeate_properties : mixed permeate property block
            initialize_guess : a dict of guesses for solvent_recovery, solute_recovery,
                               and cp_modulus. These guesses offset the initial values
                               for the retentate, permeate, and membrane interface
                               state blocks from the inlet feed
                               (default =
                               {'deltaP': -1e4,
                               'solvent_recovery': 0.5,
                               'solute_recovery': 0.01,
                               'cp_modulus': 1.1})
            state_args : a dict of arguments to be passed to the property
                         package(s) to provide an initial state for the inlet
                         feed side state block (see documentation of the specific
                         property package).
        """

        # assumptions
        if initialize_guess is None:
            initialize_guess = {}
        # TODO: enable deltaP guess when pressure drop is added
        if "deltaP" not in initialize_guess:
            initialize_guess["deltaP"] = 0
        if "solvent_recovery" not in initialize_guess:
            initialize_guess["solvent_recovery"] = 0.1
        if "solute_recovery" not in initialize_guess:
            initialize_guess["solute_recovery"] = 0.1
        if "cp_modulus" not in initialize_guess:
            initialize_guess["cp_modulus"] = 1

        if state_args is None:
            state_args = {}
            state_dict = source.define_port_members()

            for k in state_dict.keys():
                if state_dict[k].is_indexed():
                    state_args[k] = {}
                    for m in state_dict[k].keys():
                        state_args[k][m] = state_dict[k][m].value
                else:
                    state_args[k] = state_dict[k].value

        if "flow_mol_phase_comp" not in state_args.keys():
            raise ConfigurationError(
                f"{self.__class__.__name__} initialization routine expects "
                "flow_mol_phase_comp as a state variable. Check "
                "that the property package supports this state "
                "variable or that the state_args provided to the "
                "initialize call includes this state variable"
            )

        # slightly modify initial values for other state blocks
        state_args_retentate = deepcopy(state_args)
        state_args_permeate = deepcopy(state_args)

        state_args_retentate["pressure"] += initialize_guess["deltaP"]
        state_args_permeate["pressure"] = mixed_permeate_properties.pressure.value
        for j in self.config.property_package.solvent_set:
            state_args_retentate["flow_mol_phase_comp"][("Liq", j)] *= (
                1 - initialize_guess["solvent_recovery"]
            )
            state_args_permeate["flow_mol_phase_comp"][("Liq", j)] *= initialize_guess[
                "solvent_recovery"
            ]
        for j in (
            self.config.property_package.solute_set
            | self.config.property_package.ion_set
        ):
            state_args_retentate["flow_mol_phase_comp"][("Liq", j)] *= (
                1 - initialize_guess["solute_recovery"]
            )
            state_args_permeate["flow_mol_phase_comp"][("Liq", j)] *= initialize_guess[
                "solute_recovery"
            ]

        state_args_interface_in = deepcopy(state_args)
        state_args_interface_out = deepcopy(state_args_retentate)

        for j in (
            self.config.property_package.solute_set
            | self.config.property_package.ion_set
        ):
            state_args_interface_in["flow_mol_phase_comp"][
                ("Liq", j)
            ] *= initialize_guess["cp_modulus"]
            state_args_interface_out["flow_mol_phase_comp"][
                ("Liq", j)
            ] *= initialize_guess["cp_modulus"]

        return {
            "feed_side": state_args,
            "retentate": state_args_retentate,
            "permeate": state_args_permeate,
            "interface_in": state_args_interface_in,
            "interface_out": state_args_interface_out,
        }

    # stateblock properties need to rescale solute values by a larger factor
    def _rescale_sb_variable(self, var, factor=100):
        if var not in self._sb_scaled_properties:
            sf = iscale.get_scaling_factor(var)
            iscale.set_scaling_factor(var, sf * factor)
            self._sb_scaled_properties.add(var)

    # automatically rescale poorly scaled variables by setting a new scaling factor
    # which multiplies a variable value by the old scaling factor divided by the poorly scaled (resulting) value,
    # bringing the new scaled value to 1. Providing a rescale_factor would just multiply that factor by 1.
    def _automate_rescale_variables(self, rescale_factor=None):
        if rescale_factor is None:
            rescale_factor = 1
        for var, sv in iscale.badly_scaled_var_generator(self):
            if iscale.get_scaling_factor(var) is None:
                print(f"{var} is missing a scaling factor")
                continue
            sf = iscale.get_scaling_factor(var)
            iscale.set_scaling_factor(var, sf / sv * rescale_factor)
            iscale.calculate_scaling_factors(self)

    def calculate_scaling_factors(self):
        super().calculate_scaling_factors()

        # setting scaling factors for variables
        for v in self.recovery_vol_phase.values():
            iscale.set_scaling_factor(v, 1)
        if iscale.get_scaling_factor(self.radius_pore) is None:
            iscale.set_scaling_factor(self.radius_pore, 10 / value(self.radius_pore))
        if iscale.get_scaling_factor(self.membrane_thickness_effective) is None:
            iscale.set_scaling_factor(self.membrane_thickness_effective, 1e7)

        # setting scaling factors for variables
        # these variables should have user input, if not there will be a warning
        if iscale.get_scaling_factor(self.area) is None:
            sf = iscale.get_scaling_factor(self.area, default=1, warning=True)
            iscale.set_scaling_factor(self.area, sf)

        for v in self.electric_potential.values():
            if iscale.get_scaling_factor(v) is None:
                iscale.set_scaling_factor(v, 1e2)
        if hasattr(self, "electric_potential_grad_feed_interface"):
            for v in self.electric_potential_grad_feed_interface.values():
                if iscale.get_scaling_factor(v) is None:
                    iscale.set_scaling_factor(v, 1)

        # these variables do not typically require user input,
        # will not override if the user does provide the scaling factor
        # make sure we scale solvent first!
        for (t, x, p, j), v in self.flux_mol_phase_comp.items():
            if iscale.get_scaling_factor(v) is None:
                comp = self.config.property_package.get_component(j)
                if comp.is_solvent():
                    if x == 0:
                        prop_feed = self.feed_side.properties_in[t]
                    elif x == 1:
                        prop_feed = self.feed_side.properties_out[t]

                    sf = (
                        iscale.get_scaling_factor(prop_feed.dens_mass_phase["Liq"])
                        / iscale.get_scaling_factor(prop_feed.mw_comp[j])
                        * iscale.get_scaling_factor(prop_feed.pressure)
                        * iscale.get_scaling_factor(self.radius_pore) ** 2
                        / iscale.get_scaling_factor(prop_feed.visc_d_phase["Liq"])
                        / iscale.get_scaling_factor(self.membrane_thickness_effective)
                    )
                    iscale.set_scaling_factor(v, sf)

        for (t, x, p, j), v in self.flux_mol_phase_comp.items():
            if iscale.get_scaling_factor(v) is None:
                if comp.is_solute():
                    # Todo: revisit later
<<<<<<< HEAD
                    # based on physicial hnderence and born energy
                    hfd = value(self.hindrance_factor_diffusive_comp[t, j])
                    bs = value(self.partition_factor_born_solvation_comp[t, j])
                    hinderence_factor = hfd * bs
                    # will be 0.1,0.01,0.001 etc for 2,3 valance
                
                    valance_driven_rejection = 1 - (
                        10 ** abs(self.permeate_side[t, x].charge_comp[j].value) - 1
                    ) / 10 ** abs(self.permeate_side[t, x].charge_comp[j].value)

                    print(j, hfd, bs,valance_driven_rejection, hfd * bs * valance_driven_rejection)
=======
                    physical_rejection_factor = value(
                        self.permeate_side[t, x].radius_stokes_comp[j] ** 2
                        / self.radius_pore**2
                    )
                    # will be 0.9, 0.99,0.999 etc for 1,2,3 valance
                    rejection_factor = (
                        10 ** abs(self.permeate_side[t, x].charge_comp[j].value) - 1
                    ) / 10 ** abs(self.permeate_side[t, x].charge_comp[j].value)
>>>>>>> ae6f6b3b
                    sf = (
                        iscale.get_scaling_factor(
                            self.flux_mol_phase_comp[t, x, "Liq", "H2O"]
                        )
                        / iscale.get_scaling_factor(
                            self.feed_side.properties_in[t].dens_mass_phase["Liq"]
                        )
                        * iscale.get_scaling_factor(
                            self.feed_side.properties_in[t].mw_comp["H2O"]
                        )
<<<<<<< HEAD
                        * valance_driven_rejection
                        * (hfd * bs)
=======
                        * (1 - rejection_factor)
                        * physical_rejection_factor
>>>>>>> ae6f6b3b
                        * iscale.get_scaling_factor(
                            self.feed_side.properties_in[t].conc_mol_phase_comp[
                                "Liq", j
                            ]
                        )
                    )

                    iscale.set_scaling_factor(v, sf)

        for v in self.rejection_intrinsic_phase_comp.values():
            if iscale.get_scaling_factor(v) is None:
                iscale.set_scaling_factor(v, 1e1)

        for j in self.config.property_package.component_list:
            if (
                j
                in self.config.property_package.solute_set
                | self.config.property_package.ion_set
            ):
                iscale.set_scaling_factor(
                    self.feed_side.mass_transfer_term[0, "Liq", j], 1e4
                )
            else:
                iscale.set_scaling_factor(
                    self.feed_side.mass_transfer_term[0, "Liq", j], 1
                )
        if hasattr(self, "Kf_comp"):
            for v in self.Kf_comp.values():
                if iscale.get_scaling_factor(v) is None:
                    iscale.set_scaling_factor(v, 1e6)

        if hasattr(self, "N_Pe_comp"):
            for v in self.N_Pe_comp.values():
                if iscale.get_scaling_factor(v) is None:
                    iscale.set_scaling_factor(v, 1e-4)
        if hasattr(self, "N_Sc_comp"):
            for v in self.N_Sc_comp.values():
                if iscale.get_scaling_factor(v) is None:
                    iscale.set_scaling_factor(v, 1e-3)

        for v in self.velocity.values():
            if iscale.get_scaling_factor(v) is None:
                iscale.set_scaling_factor(v, 1e1)

        if iscale.get_scaling_factor(self.channel_height) is None:
            iscale.set_scaling_factor(self.channel_height, 1e3)

        if hasattr(self, "length"):
            if iscale.get_scaling_factor(self.length) is None:
                iscale.set_scaling_factor(self.length, 1)

        if hasattr(self, "width"):
            if iscale.get_scaling_factor(self.width) is None:
                iscale.set_scaling_factor(self.width, 1)

        # transforming constraints
        for (t, x, p), con in self.eq_water_flux.items():
            sf = (
                iscale.get_scaling_factor(self.flux_mol_phase_comp[t, x, p, "H2O"])
                * iscale.get_scaling_factor(
                    self.feed_side.properties_in[t].mw_comp["H2O"]
                )
                / iscale.get_scaling_factor(
                    self.feed_side.properties_in[t].dens_mass_solvent
                )
            )
            iscale.constraint_scaling_transform(con, sf)

        for (t, x, p, j), con in self.eq_solute_solvent_flux.items():
            sf = iscale.get_scaling_factor(self.flux_mol_phase_comp[t, x, p, j])
            iscale.constraint_scaling_transform(con, sf)

        for (t, x, p, j), con in self.eq_solute_flux_concentration_polarization.items():
            sf = iscale.get_scaling_factor(self.flux_mol_phase_comp[t, x, p, j])
<<<<<<< HEAD
=======
            iscale.constraint_scaling_transform(con, sf)

        for (t, x, p, j), con in self.eq_solute_flux_pore_domain.items():
            sf = iscale.get_scaling_factor(self.flux_mol_phase_comp[t, x, p, j])
>>>>>>> ae6f6b3b
            iscale.constraint_scaling_transform(con, sf)

        for con in self.eq_electroneutrality_pore.values():
            iscale.constraint_scaling_transform(con, 1e-2)
        for con in self.eq_electroneutrality_permeate.values():
            iscale.constraint_scaling_transform(con, 1e-2)
        if hasattr(self, "eq_electroneutrality_interface"):
            for con in self.eq_electroneutrality_interface.values():
                iscale.constraint_scaling_transform(con, 1e-2)
        if hasattr(self, "eq_N_Pe_comp"):
            for ind, con in self.eq_N_Pe_comp.items():
                sf = iscale.get_scaling_factor(self.N_Pe_comp[ind])
                iscale.constraint_scaling_transform(con, sf)

        if hasattr(self, "eq_Kf_comp"):
            for ind, con in self.eq_Kf_comp.items():
                sf = iscale.get_scaling_factor(self.Kf_comp[ind])
                iscale.constraint_scaling_transform(con, sf)

        for con in self.eq_permeate_isothermal.values():
            iscale.constraint_scaling_transform(con, 1e-2)
        # removed high residual pressure constriant
        for con in self.eq_pressure_permeate_io.values():
            iscale.constraint_scaling_transform(con, 1e-4)
        for con in self.eq_pore_isothermal.values():
            iscale.constraint_scaling_transform(con, 1e-2)
        for con in self.eq_permeate_isothermal_mixed.values():
            iscale.constraint_scaling_transform(con, 1e-2)
        for con in self.feed_side.eq_feed_interface_isothermal.values():
            iscale.constraint_scaling_transform(con, 1e-2)
        for con in self.feed_side.eq_feed_isothermal.values():
            iscale.constraint_scaling_transform(con, 1e-2)<|MERGE_RESOLUTION|>--- conflicted
+++ resolved
@@ -1925,7 +1925,7 @@
             if iscale.get_scaling_factor(v) is None:
                 if comp.is_solute():
                     # Todo: revisit later
-<<<<<<< HEAD
+
                     # based on physicial hnderence and born energy
                     hfd = value(self.hindrance_factor_diffusive_comp[t, j])
                     bs = value(self.partition_factor_born_solvation_comp[t, j])
@@ -1937,16 +1937,7 @@
                     ) / 10 ** abs(self.permeate_side[t, x].charge_comp[j].value)
 
                     print(j, hfd, bs,valance_driven_rejection, hfd * bs * valance_driven_rejection)
-=======
-                    physical_rejection_factor = value(
-                        self.permeate_side[t, x].radius_stokes_comp[j] ** 2
-                        / self.radius_pore**2
-                    )
-                    # will be 0.9, 0.99,0.999 etc for 1,2,3 valance
-                    rejection_factor = (
-                        10 ** abs(self.permeate_side[t, x].charge_comp[j].value) - 1
-                    ) / 10 ** abs(self.permeate_side[t, x].charge_comp[j].value)
->>>>>>> ae6f6b3b
+
                     sf = (
                         iscale.get_scaling_factor(
                             self.flux_mol_phase_comp[t, x, "Liq", "H2O"]
@@ -1957,13 +1948,9 @@
                         * iscale.get_scaling_factor(
                             self.feed_side.properties_in[t].mw_comp["H2O"]
                         )
-<<<<<<< HEAD
+
                         * valance_driven_rejection
                         * (hfd * bs)
-=======
-                        * (1 - rejection_factor)
-                        * physical_rejection_factor
->>>>>>> ae6f6b3b
                         * iscale.get_scaling_factor(
                             self.feed_side.properties_in[t].conc_mol_phase_comp[
                                 "Liq", j
@@ -2038,13 +2025,12 @@
 
         for (t, x, p, j), con in self.eq_solute_flux_concentration_polarization.items():
             sf = iscale.get_scaling_factor(self.flux_mol_phase_comp[t, x, p, j])
-<<<<<<< HEAD
-=======
+
             iscale.constraint_scaling_transform(con, sf)
 
         for (t, x, p, j), con in self.eq_solute_flux_pore_domain.items():
             sf = iscale.get_scaling_factor(self.flux_mol_phase_comp[t, x, p, j])
->>>>>>> ae6f6b3b
+
             iscale.constraint_scaling_transform(con, sf)
 
         for con in self.eq_electroneutrality_pore.values():
