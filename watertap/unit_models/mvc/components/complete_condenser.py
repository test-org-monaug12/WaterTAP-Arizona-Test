--- conflicted
+++ resolved
@@ -27,11 +27,7 @@
 )
 from idaes.core.solvers import get_solver
 from idaes.core.util.config import is_physical_parameter_block
-<<<<<<< HEAD
-from idaes.core.util.exceptions import ConfigurationError
-=======
 from idaes.core.util.exceptions import InitializationError
->>>>>>> 614529f6
 from idaes.core.util.model_statistics import degrees_of_freedom
 import idaes.core.util.scaling as iscale
 import idaes.logger as idaeslog
@@ -170,15 +166,15 @@
         self.control_volume.add_state_blocks(has_phase_equilibrium=False)
 
         # Add condensing state block
-        tmp_dict = dict(**self.config.property_package_args)
-        tmp_dict["has_phase_equilibrium"] = False
-        tmp_dict["parameters"] = self.config.property_package
-        tmp_dict["defined_state"] = False  # condensing state block is not an inlet
-        self.properties_condensing = self.config.property_package.state_block_class(
-            self.flowsheet().config.time,
-            doc="Material properties of condensing state in condenser",
-            default=tmp_dict,
-        )
+        # tmp_dict = dict(**self.config.property_package_args)
+        # tmp_dict["has_phase_equilibrium"] = False
+        # tmp_dict["parameters"] = self.config.property_package
+        # tmp_dict["defined_state"] = False  # condensing state block is not an inlet
+        # self.properties_condensing = self.config.property_package.state_block_class(
+        #     self.flowsheet().config.time,
+        #     doc="Material properties of condensing state in condenser",
+        #     default=tmp_dict,
+        # )
 
         # complete condensation mass balance
         @self.control_volume.Constraint(
@@ -203,25 +199,25 @@
             self.config.property_package.phase_list,
             doc="Mass balance for condensing state",
         )
-        def eq_mass_balance_condensingc(b, p):
-            return (
-                    b.control_volume.properties_in[0].flow_mass_phase_comp[p, "H2O"]
-                    == b.properties_condensing[0].flow_mass_phase_comp[p, "H2O"]
-            )
-
-        @self.Constraint(doc="Condensing state pressure")
-        def eq_condensing_pressure(b):
-            return (
-                    b.properties_condensing[0].pressure
-                    == b.control_volume.properties_in[0].pressure
-            )
-
-        @self.Constraint(doc="Condensing state saturation pressure")
-        def eq_condensing_pressure_sat(b):
-            return (
-                    b.properties_condensing[0].pressure
-                    == b.properties_condensing[0].pressure_sat
-            )
+        # def eq_mass_balance_condensingc(b, p):
+        #     return (
+        #             b.control_volume.properties_in[0].flow_mass_phase_comp[p, "H2O"]
+        #             == b.properties_condensing[0].flow_mass_phase_comp[p, "H2O"]
+        #     )
+
+        # @self.Constraint(doc="Condensing state pressure")
+        # def eq_condensing_pressure(b):
+        #     return (
+        #             b.properties_condensing[0].pressure
+        #             == b.control_volume.properties_in[0].pressure
+        #     )
+
+        # @self.Constraint(doc="Condensing state saturation pressure")
+        # def eq_condensing_pressure_sat(b):
+        #     return (
+        #             b.properties_condensing[0].pressure
+        #             == b.properties_condensing[0].pressure_sat
+        #     )
 
         self.control_volume.add_energy_balances(
             balance_type=self.config.energy_balance_type, has_heat_transfer=True
@@ -231,16 +227,16 @@
             balance_type=self.config.momentum_balance_type
         )
 
-        # # Add constraints
-        # @self.Constraint(self.flowsheet().time, doc="Saturation pressure constraint")
-        # def eq_condenser_pressure_sat(b, t):
-        #     return (
-        #         b.control_volume.properties_out[t].pressure
-        #         >= b.control_volume.properties_out[t].pressure_sat
-        #     )
-        @self.Constraint(self.flowsheet().time, doc="Saturation temperature constraint")
-        def eq_condenser_T_sat(b,t):
-            return (b.control_volume.properties_out[t].temperature <= b.properties_condensing[0].temperature)
+        # Add constraints
+        @self.Constraint(self.flowsheet().time, doc="Saturation pressure constraint")
+        def eq_condenser_pressure_sat(b, t):
+            return (
+                b.control_volume.properties_out[t].pressure
+                >= b.control_volume.properties_out[t].pressure_sat
+            )
+        # @self.Constraint(self.flowsheet().time, doc="Saturation temperature constraint")
+        # def eq_condenser_T_sat(b,t):
+        #     return (b.control_volume.properties_out[t].temperature <= b.properties_condensing[0].temperature)
         # Add ports
         self.add_port(name="inlet", block=self.control_volume.properties_in)
         self.add_port(name="outlet", block=self.control_volume.properties_out)
@@ -286,19 +282,6 @@
         )
         init_log.info_high("Initialization Step 1 Complete.")
         # # ---------------------------------------------------------------------
-<<<<<<< HEAD
-        # check degrees of freedom
-        under_constrained_flag = False
-        if degrees_of_freedom(blk) != 0:
-            if heat != None:
-                blk.control_volume.heat.fix(heat)
-                under_constrained_flag = True
-            else:
-                raise RuntimeError(
-                    "The model has {} degrees of freedom rather than 0 for initialization."
-                    " This error suggests that an outlet condition has not been fixed"
-                    " for initialization.".format(degrees_of_freedom(blk))
-=======
         # check if guess is needed for the heat based on degrees of freedom
         has_guessed_heat = False
         if degrees_of_freedom(blk) > 1:
@@ -315,7 +298,6 @@
                 raise RuntimeError(
                     "The model has 1 degree of freedom rather than 0 for initialization."
                     " A common error for this model is not providing a guess for heat in the initialization."
->>>>>>> 614529f6
                 )
 
         # Solve unit
@@ -330,10 +312,6 @@
             # Release Inlet state
             blk.control_volume.release_state(flags, outlvl=outlvl)
             init_log.info("Initialization Complete: {}".format(idaeslog.condition(res)))
-<<<<<<< HEAD
-        if under_constrained_flag:
-            blk.control_volume.heat.unfix()
-=======
         if has_guessed_heat:
             blk.control_volume.heat.unfix()
 
@@ -341,7 +319,6 @@
             raise InitializationError(f"Unit model {blk.name} failed to initialize")
 
         return flags
->>>>>>> 614529f6
 
     def _get_performance_contents(self, time_point=0):
         var_dict = {"Heat duty": self.control_volume.heat[time_point]}
