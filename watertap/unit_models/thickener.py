--- conflicted
+++ resolved
@@ -159,26 +159,6 @@
         def f_q_du(blk, t):
             return blk.TSS_rem / (pyunits.kg / pyunits.m**3) / 100 / blk.f_thick[t]
 
-<<<<<<< HEAD
-        self.non_particulate_components_set = Set(
-            initialize=[
-                "S_I",
-                "S_S",
-                "S_O",
-                "S_NO",
-                "S_NH",
-                "S_ND",
-                "H2O",
-                "S_ALK",
-            ]
-        )
-
-        self.particulate_components = Set(
-            initialize=["X_I", "X_S", "X_P", "X_BH", "X_BA", "X_ND"]
-        )
-
-=======
->>>>>>> c591c9d2
         @self.Constraint(
             self.flowsheet().time,
             self.config.property_package.particulate_component_set,
@@ -189,11 +169,7 @@
 
         @self.Constraint(
             self.flowsheet().time,
-<<<<<<< HEAD
-            self.non_particulate_components_set,
-=======
             self.config.property_package.non_particulate_component_set,
->>>>>>> c591c9d2
             doc="soluble fraction",
         )
         def non_particulate_components(blk, t, i):
