###############################################################################
# WaterTAP Copyright (c) 2021, The Regents of the University of California,
# through Lawrence Berkeley National Laboratory, Oak Ridge National
# Laboratory, National Renewable Energy Laboratory, and National Energy
# Technology Laboratory (subject to receipt of any required approvals from
# the U.S. Dept. of Energy). All rights reserved.
#
# Please see the files COPYRIGHT.md and LICENSE.md for full copyright and license
# information, respectively. These files are also available online at the URL
# "https://github.com/watertap-org/watertap/"
#
###############################################################################

# Import Pyomo libraries
from pyomo.common.config import ConfigBlock, ConfigValue, In
from pyomo.environ import (
    Block,
    Var,
    Suffix,
    NonNegativeReals,
    Reals,
    value,
    units as pyunits,
)

# Import IDAES cores
import idaes.logger as idaeslog
from idaes.core import (
    ControlVolume0DBlock,
    declare_process_block_class,
    MaterialBalanceType,
    EnergyBalanceType,
    MomentumBalanceType,
    UnitModelBlockData,
    useDefault,
)
from idaes.core.util import get_solver
from idaes.core.util.config import is_physical_parameter_block
from idaes.core.util.exceptions import ConfigurationError
from idaes.core.util.initialization import revert_state_vars
from idaes.core.util.tables import create_stream_table_dataframe
import idaes.core.util.scaling as iscale

_log = idaeslog.getLogger(__name__)


@declare_process_block_class("PressureExchanger")
class PressureExchangerData(UnitModelBlockData):
    """
    Standard Pressure Exchanger Unit Model Class:
    - steady state only
    """

    CONFIG = ConfigBlock()

    CONFIG.declare(
        "dynamic",
        ConfigValue(
            domain=In([False]),
            default=False,
            description="Dynamic model flag - must be False",
            doc="""Indicates whether this model will be dynamic or not,
    **default** = False. Pressure exchangers do not support dynamic behavior.""",
        ),
    )
    CONFIG.declare(
        "has_holdup",
        ConfigValue(
            default=False,
            domain=In([False]),
            description="Holdup construction flag - must be False",
            doc="""Indicates whether holdup terms should be constructed or not.
    **default** - False. Pressure exchangers do not have defined volume, thus
    this must be False.""",
        ),
    )
    CONFIG.declare(
        "material_balance_type",
        ConfigValue(
            default=MaterialBalanceType.useDefault,
            domain=In(MaterialBalanceType),
            description="Material balance construction flag",
            doc="""Indicates what type of mass balance should be constructed,
    **default** - MaterialBalanceType.useDefault.
    **Valid values:** {
    **MaterialBalanceType.useDefault - refer to property package for default
    balance type
    **MaterialBalanceType.none** - exclude material balances,
    **MaterialBalanceType.componentPhase** - use phase component balances,
    **MaterialBalanceType.componentTotal** - use total component balances,
    **MaterialBalanceType.elementTotal** - use total element balances,
    **MaterialBalanceType.total** - use total material balance.}""",
        ),
    )
    CONFIG.declare(
        "energy_balance_type",
        ConfigValue(
            default=EnergyBalanceType.useDefault,
            domain=In(EnergyBalanceType),
            description="Energy balance construction flag",
            doc="""Indicates what type of energy balance should be constructed,
    **default** - EnergyBalanceType.useDefault.
    **Valid values:** {
    **EnergyBalanceType.useDefault - refer to property package for default
    balance type
    **EnergyBalanceType.none** - exclude energy balances,
    **EnergyBalanceType.enthalpyTotal** - single enthalpy balance for material,
    **EnergyBalanceType.enthalpyPhase** - enthalpy balances for each phase,
    **EnergyBalanceType.energyTotal** - single energy balance for material,
    **EnergyBalanceType.energyPhase** - energy balances for each phase.}""",
        ),
    )
    CONFIG.declare(
        "momentum_balance_type",
        ConfigValue(
            default=MomentumBalanceType.pressureTotal,
            domain=In(MomentumBalanceType),
            description="Momentum balance construction flag",
            doc="""Indicates what type of momentum balance should be constructed,
    **default** - MomentumBalanceType.pressureTotal.
    **Valid values:** {
    **MomentumBalanceType.none** - exclude momentum balances,
    **MomentumBalanceType.pressureTotal** - single pressure balance for material,
    **MomentumBalanceType.pressurePhase** - pressure balances for each phase,
    **MomentumBalanceType.momentumTotal** - single momentum balance for material,
    **MomentumBalanceType.momentumPhase** - momentum balances for each phase.}""",
        ),
    )
    CONFIG.declare(
        "property_package",
        ConfigValue(
            default=useDefault,
            domain=is_physical_parameter_block,
            description="Property package to use for control volume",
            doc="""Property parameter object used to define property calculations,
        **default** - useDefault.
        **Valid values:** {
        **useDefault** - use default package from parent model or flowsheet,
        **PhysicalParameterObject** - a PhysicalParameterBlock object.}""",
        ),
    )
    CONFIG.declare(
        "property_package_args",
        ConfigBlock(
            implicit=True,
            description="Arguments to use for constructing property packages",
            doc="""A ConfigBlock with arguments to be passed to a property block(s)
        and used when constructing these,
        **default** - None.
        **Valid values:** {
        see property package for documentation.}""",
        ),
    )

    CONFIG.declare("has_mass_transfer", ConfigValue(
        default=False,
        domain=In([True, False]),
        description="Defines if there is mass transport between high- and low-pressure sides",
        doc="""Indicates whether pressure exchanger solution mass transfer terms should be constructed or not.
    **default** - False."""))
    def build(self):
        super().build()

        # Pressure exchanger supports only liquid phase
        if self.config.property_package.phase_list != ["Liq"]:
            raise ConfigurationError(
                "Pressure exchanger model only supports one liquid phase ['Liq'],"
                "the property package has specified the following phases {}".format(
                    self.config.property_package.phase_list
                )
            )

        self.scaling_factor = Suffix(direction=Suffix.EXPORT)

        units_meta = self.config.property_package.get_metadata().get_derived_units

        self.efficiency_pressure_exchanger = Var(
            self.flowsheet().config.time,
            initialize=0.95,
            bounds=(1e-6, 1),
            domain=NonNegativeReals,
            units=pyunits.dimensionless,
            doc="Pressure exchanger efficiency",
        )

        if self.config.has_mass_transfer:
            self.mass_transfer_fraction_comp = Var(
                self.flowsheet().config.time,
                self.config.property_package.component_list,
                initialize=0.05,
                bounds=(1e-6, 1),
                domain=NonNegativeReals,
                units=pyunits.dimensionless,
                doc='The fraction of solution transfering from high to low pressure side')

        # Build control volume for high pressure side
        self.high_pressure_side = ControlVolume0DBlock(
            default={
                "dynamic": False,
                "has_holdup": False,
                "property_package": self.config.property_package,
                "property_package_args": self.config.property_package_args,
            }
        )

        self.high_pressure_side.add_state_blocks(has_phase_equilibrium=False)

        self.high_pressure_side.add_material_balances(
<<<<<<< HEAD
            balance_type=self.config.material_balance_type,
            has_mass_transfer=self.config.has_mass_transfer)
=======
            balance_type=self.config.material_balance_type
        )
>>>>>>> 8c44e3c2

        self.high_pressure_side.add_momentum_balances(
            balance_type=self.config.momentum_balance_type, has_pressure_change=True
        )

        @self.high_pressure_side.Expression(
            self.flowsheet().config.time,
            doc="Work transferred to high pressure side fluid (should be negative)",
        )
        def work(b, t):
            return b.properties_in[t].flow_vol * b.deltaP[t]
        # Build control volume for low pressure side
        self.low_pressure_side = ControlVolume0DBlock(
            default={
                "dynamic": False,
                "has_holdup": False,
                "property_package": self.config.property_package,
                "property_package_args": self.config.property_package_args,
            }
        )

        self.low_pressure_side.add_state_blocks(has_phase_equilibrium=False)

        self.low_pressure_side.add_material_balances(
<<<<<<< HEAD
            balance_type=self.config.material_balance_type,
            has_mass_transfer=self.config.has_mass_transfer)
=======
            balance_type=self.config.material_balance_type
        )
>>>>>>> 8c44e3c2

        self.low_pressure_side.add_momentum_balances(
            balance_type=self.config.momentum_balance_type, has_pressure_change=True
        )

        @self.low_pressure_side.Expression(
            self.flowsheet().config.time,
            doc="Work transferred to low pressure side fluid",
        )
        def work(b, t):
            return b.properties_in[t].flow_vol * b.deltaP[t]

        # Add Ports
        self.add_inlet_port(name="high_pressure_inlet", block=self.high_pressure_side)
        self.add_outlet_port(name="high_pressure_outlet", block=self.high_pressure_side)
        self.add_inlet_port(name="low_pressure_inlet", block=self.low_pressure_side)
        self.add_outlet_port(name="low_pressure_outlet", block=self.low_pressure_side)

        # Performance equations
        @self.Constraint(self.flowsheet().config.time, doc="Pressure transfer")
        def eq_pressure_transfer(b, t):
            return (
                b.low_pressure_side.deltaP[t]
                == b.efficiency_pressure_exchanger[t] * -b.high_pressure_side.deltaP[t]
            )

        @self.Constraint(self.flowsheet().config.time, doc="Equal volumetric flow rate")
        def eq_equal_flow_vol(b, t):
<<<<<<< HEAD
            return (b.high_pressure_side.properties_out[t].flow_vol ==
                    b.low_pressure_side.properties_in[t].flow_vol)
=======
            return (
                b.high_pressure_side.properties_in[t].flow_vol
                == b.low_pressure_side.properties_in[t].flow_vol
            )
>>>>>>> 8c44e3c2

        @self.Constraint(
            self.flowsheet().config.time, doc="Equal low pressure on both sides"
        )
        def eq_equal_low_pressure(b, t):
            return (
                b.high_pressure_side.properties_out[t].pressure
                == b.low_pressure_side.properties_in[t].pressure
            )

        @self.low_pressure_side.Constraint(
            self.flowsheet().config.time, doc="Isothermal constraint"
        )
        def eq_isothermal_temperature(b, t):
            return b.properties_in[t].temperature == b.properties_out[t].temperature

        @self.high_pressure_side.Constraint(
            self.flowsheet().config.time, doc="Isothermal constraint"
        )
        def eq_isothermal_temperature(b, t):
            return b.properties_in[t].temperature == b.properties_out[t].temperature

<<<<<<< HEAD
        if self.config.has_mass_transfer:
            @self.Constraint(
                self.flowsheet().config.time,
                self.config.property_package.phase_list,
                self.config.property_package.component_list,
                doc="Mass transfer from high pressure side")
            def eq_mass_transfer_from_high_pressure_side(b, t, p, j):
                comp = self.config.property_package.get_component(j)
                return b.high_pressure_side.mass_transfer_term[t, p, j] == \
                     - b.mass_transfer_fraction_comp[t, j]*b.high_pressure_side.properties_in[t].get_material_flow_terms(p,j)

            @self.Constraint(
                self.flowsheet().config.time,
                self.config.property_package.phase_list,
                self.config.property_package.component_list,
                doc="Mass transfer term")
            def eq_mass_transfer_term(b, t, p, j):
                 return (b.high_pressure_side.mass_transfer_term[t, p, j]
                         == - b.low_pressure_side.mass_transfer_term[t, p, j] )

    def initialize(
            self,
            state_args=None,
            routine=None,
            outlvl=idaeslog.NOTSET,
            solver=None,
            optarg=None):
=======
    def initialize_build(
        self,
        state_args=None,
        routine=None,
        outlvl=idaeslog.NOTSET,
        solver=None,
        optarg=None,
    ):
>>>>>>> 8c44e3c2
        """
        General wrapper for pressure exchanger initialization routine

        Keyword Arguments:
            routine : str stating which initialization routine to execute
                        * None - currently no specialized routine for Pressure exchanger unit
            state_args : a dict of arguments to be passed to the property
                         package(s) to provide an initial state for
                         initialization (see documentation of the specific
                         property package) (default = {}).
            outlvl : sets output level of initialization routine (default=idaeslog.NOTSET)
            optarg : solver options dictionary object, if None provided an empty
                     dictionary will be used (default=None)
            solver : solver object or string indicating which solver to use during
                     initialization, if None provided the default solver will be used
                     (default = None)
        Returns: None
        """
        # Get loggers
        init_log = idaeslog.getInitLogger(self.name, outlvl, tag="properties")
        solve_log = idaeslog.getSolveLogger(self.name, outlvl, tag="properties")

        # Set solver and options
        opt = get_solver(solver, optarg)
        # initialize inlets
        flags_low_in = self.low_pressure_side.properties_in.initialize(
            outlvl=outlvl,
            optarg=optarg,
            solver=solver,
            state_args=state_args,
            hold_state=True,
        )
        flags_high_in = self.high_pressure_side.properties_in.initialize(
            outlvl=outlvl,
            optarg=optarg,
            solver=solver,
            state_args=state_args,
<<<<<<< HEAD
            hold_state=True)

=======
            hold_state=True,
        )
>>>>>>> 8c44e3c2
        init_log.info_high("Initialize inlets complete")

        # check that inlets are feasible
        if value(self.low_pressure_side.properties_in[0].pressure) > value(
            self.high_pressure_side.properties_in[0].pressure
        ):
            raise ConfigurationError(
                "Initializing pressure exchanger failed because "
                "the low pressure side inlet has a higher pressure "
<<<<<<< HEAD
                "than the high pressure side inlet")
        # only needed when there is no mass trnasfer
        if self.config.has_mass_transfer==False:
            if (abs(value(self.low_pressure_side.properties_in[0].flow_vol)
                - value(self.high_pressure_side.properties_in[0].flow_vol))
                / value(self.high_pressure_side.properties_in[0].flow_vol)
                > 1e-4):  # flow_vol values are not within 0.1%
                raise ConfigurationError(
                    "Initializing pressure exchanger failed because "
                    "the volumetric flow rates are not equal for both inlets "\
                    +str(value(self.high_pressure_side.properties_out[0].flow_vol))+','\
                    +str(value(self.low_pressure_side.properties_in[0].flow_vol)))
            else:  # volumetric flow is equal, deactivate flow constraint for the solve
                self.eq_equal_flow_vol.deactivate()
=======
                "than the high pressure side inlet"
            )
        if (
            abs(
                value(self.low_pressure_side.properties_in[0].flow_vol)
                - value(self.high_pressure_side.properties_in[0].flow_vol)
            )
            / value(self.high_pressure_side.properties_in[0].flow_vol)
            > 1e-4
        ):  # flow_vol values are not within 0.1%
            raise ConfigurationError(
                "Initializing pressure exchanger failed because "
                "the volumetric flow rates are not equal for both inlets"
            )
        else:  # volumetric flow is equal, deactivate flow constraint for the solve
            self.eq_equal_flow_vol.deactivate()
>>>>>>> 8c44e3c2

        # initialize outlets from inlets and update pressure
        def propogate_state(sb1, sb2):
            state_dict_1 = sb1.define_state_vars()
            state_dict_2 = sb2.define_state_vars()
            for k in state_dict_1.keys():
                if state_dict_1[k].is_indexed():
                    for m in state_dict_1[k].keys():
                        state_dict_2[k][m].value = state_dict_1[k][m].value
                else:
                    state_dict_2[k].value = state_dict_1[k].value

        # low pressure side
        propogate_state(
            self.low_pressure_side.properties_in[0],
            self.low_pressure_side.properties_out[0],
        )
        self.low_pressure_side.properties_out[
            0
        ].pressure = self.low_pressure_side.properties_in[
            0
        ].pressure.value + self.efficiency_pressure_exchanger[
            0
        ].value * (
            self.high_pressure_side.properties_in[0].pressure.value
            - self.low_pressure_side.properties_in[0].pressure.value
        )
        # high pressure side
        propogate_state(
            self.high_pressure_side.properties_in[0],
            self.high_pressure_side.properties_out[0],
        )
        self.high_pressure_side.properties_out[
            0
        ].pressure.value = self.low_pressure_side.properties_in[0].pressure.value
        init_log.info_high("Initialize outlets complete")

        # Solve unit
        with idaeslog.solver_log(solve_log, idaeslog.DEBUG) as slc:
            res = opt.solve(self, tee=slc.tee)
        init_log.info("Initialization complete: {}".format(idaeslog.condition(res)))

        # release state of fixed variables
        self.low_pressure_side.properties_in.release_state(flags_low_in)
        self.high_pressure_side.properties_in.release_state(flags_high_in)

        # reactivate volumetric flow constraint
        self.eq_equal_flow_vol.activate()

    def get_costing(self, module=None):
        self.costing = Block()
        module.PressureExchanger_costing(self.costing)

    def calculate_scaling_factors(self):
        super().calculate_scaling_factors()

        # scale variables
        if iscale.get_scaling_factor(self.efficiency_pressure_exchanger) is None:
            # efficiency should always be between 0.1-1
            iscale.set_scaling_factor(self.efficiency_pressure_exchanger, 1)
        if hasattr(self, 'mass_transfer_fraction_comp'):
            if iscale.get_scaling_factor(self.mass_transfer_fraction_comp) is None:
                iscale.set_scaling_factor(self.mass_transfer_fraction_comp, 1)

        # scale expressions
        if iscale.get_scaling_factor(self.low_pressure_side.work) is None:
            sf = iscale.get_scaling_factor(
                self.low_pressure_side.properties_in[0].flow_vol
            )
            sf = sf * iscale.get_scaling_factor(self.low_pressure_side.deltaP[0])
            iscale.set_scaling_factor(self.low_pressure_side.work, sf)

        if iscale.get_scaling_factor(self.high_pressure_side.work) is None:
            sf = iscale.get_scaling_factor(
                self.high_pressure_side.properties_in[0].flow_vol
            )
            sf = sf * iscale.get_scaling_factor(self.high_pressure_side.deltaP[0])
            iscale.set_scaling_factor(self.high_pressure_side.work, sf)

        # transform constraints
        for t, c in self.low_pressure_side.eq_isothermal_temperature.items():
            sf = iscale.get_scaling_factor(
                self.low_pressure_side.properties_in[t].temperature
            )
            iscale.constraint_scaling_transform(c, sf)

        for t, c in self.high_pressure_side.eq_isothermal_temperature.items():
            sf = iscale.get_scaling_factor(
                self.high_pressure_side.properties_in[t].temperature
            )
            iscale.constraint_scaling_transform(c, sf)

        for t, c in self.eq_pressure_transfer.items():
            sf = iscale.get_scaling_factor(self.low_pressure_side.deltaP[t])
            iscale.constraint_scaling_transform(c, sf)

        for t, c in self.eq_equal_flow_vol.items():
            sf = iscale.get_scaling_factor(
                self.low_pressure_side.properties_in[t].flow_vol
            )
            iscale.constraint_scaling_transform(c, sf)

        for t, c in self.eq_equal_low_pressure.items():
            sf = iscale.get_scaling_factor(
                self.low_pressure_side.properties_in[t].pressure
            )
            iscale.constraint_scaling_transform(c, sf)

        if hasattr(self, 'eq_mass_transfer_from_high_pressure_side'):
            for (t,p,j), c in self.eq_mass_transfer_from_high_pressure_side.items():
                sf = iscale.get_scaling_factor(self.high_pressure_side.properties_in[t].get_material_flow_terms(p,j))
                iscale.constraint_scaling_transform(c, sf)

        if hasattr(self, 'eq_mass_transfer_term'):
            for (t,p,j), c in self.eq_mass_transfer_term.items():
                sf = iscale.get_scaling_factor(self.high_pressure_side.mass_transfer_term[t, p, j])
                iscale.constraint_scaling_transform(c, sf)
                sf = iscale.get_scaling_factor(self.low_pressure_side.mass_transfer_term[t, p, j])
                iscale.constraint_scaling_transform(c, sf)

    def _get_stream_table_contents(self, time_point=0):
        return create_stream_table_dataframe(
            {
                "HP Side In": self.high_pressure_inlet,
                "HP Side Out": self.high_pressure_outlet,
                "LP Side In": self.low_pressure_inlet,
                "LP Side Out": self.low_pressure_outlet,
            },
            time_point=time_point,
        )

    def _get_performance_contents(self, time_point=0):
        t = time_point
        return {
            "vars": {
                "Efficiency": self.efficiency_pressure_exchanger[t],
                "HP Side Pressure Change": self.high_pressure_side.deltaP[t],
                "LP Side Pressure Change": self.low_pressure_side.deltaP[t],
            },
            "exprs": {
                "HP Side Mechanical Work": self.high_pressure_side.work[t],
                "LP Side Mechanical Work": self.low_pressure_side.work[t],
            },
            "params": {},
        }<|MERGE_RESOLUTION|>--- conflicted
+++ resolved
@@ -206,13 +206,9 @@
         self.high_pressure_side.add_state_blocks(has_phase_equilibrium=False)
 
         self.high_pressure_side.add_material_balances(
-<<<<<<< HEAD
             balance_type=self.config.material_balance_type,
             has_mass_transfer=self.config.has_mass_transfer)
-=======
-            balance_type=self.config.material_balance_type
-        )
->>>>>>> 8c44e3c2
+
 
         self.high_pressure_side.add_momentum_balances(
             balance_type=self.config.momentum_balance_type, has_pressure_change=True
@@ -237,13 +233,8 @@
         self.low_pressure_side.add_state_blocks(has_phase_equilibrium=False)
 
         self.low_pressure_side.add_material_balances(
-<<<<<<< HEAD
             balance_type=self.config.material_balance_type,
             has_mass_transfer=self.config.has_mass_transfer)
-=======
-            balance_type=self.config.material_balance_type
-        )
->>>>>>> 8c44e3c2
 
         self.low_pressure_side.add_momentum_balances(
             balance_type=self.config.momentum_balance_type, has_pressure_change=True
@@ -272,15 +263,9 @@
 
         @self.Constraint(self.flowsheet().config.time, doc="Equal volumetric flow rate")
         def eq_equal_flow_vol(b, t):
-<<<<<<< HEAD
+
             return (b.high_pressure_side.properties_out[t].flow_vol ==
                     b.low_pressure_side.properties_in[t].flow_vol)
-=======
-            return (
-                b.high_pressure_side.properties_in[t].flow_vol
-                == b.low_pressure_side.properties_in[t].flow_vol
-            )
->>>>>>> 8c44e3c2
 
         @self.Constraint(
             self.flowsheet().config.time, doc="Equal low pressure on both sides"
@@ -303,7 +288,7 @@
         def eq_isothermal_temperature(b, t):
             return b.properties_in[t].temperature == b.properties_out[t].temperature
 
-<<<<<<< HEAD
+
         if self.config.has_mass_transfer:
             @self.Constraint(
                 self.flowsheet().config.time,
@@ -324,14 +309,7 @@
                  return (b.high_pressure_side.mass_transfer_term[t, p, j]
                          == - b.low_pressure_side.mass_transfer_term[t, p, j] )
 
-    def initialize(
-            self,
-            state_args=None,
-            routine=None,
-            outlvl=idaeslog.NOTSET,
-            solver=None,
-            optarg=None):
-=======
+
     def initialize_build(
         self,
         state_args=None,
@@ -340,7 +318,6 @@
         solver=None,
         optarg=None,
     ):
->>>>>>> 8c44e3c2
         """
         General wrapper for pressure exchanger initialization routine
 
@@ -378,13 +355,9 @@
             optarg=optarg,
             solver=solver,
             state_args=state_args,
-<<<<<<< HEAD
-            hold_state=True)
-
-=======
             hold_state=True,
         )
->>>>>>> 8c44e3c2
+        
         init_log.info_high("Initialize inlets complete")
 
         # check that inlets are feasible
@@ -394,7 +367,6 @@
             raise ConfigurationError(
                 "Initializing pressure exchanger failed because "
                 "the low pressure side inlet has a higher pressure "
-<<<<<<< HEAD
                 "than the high pressure side inlet")
         # only needed when there is no mass trnasfer
         if self.config.has_mass_transfer==False:
@@ -409,24 +381,6 @@
                     +str(value(self.low_pressure_side.properties_in[0].flow_vol)))
             else:  # volumetric flow is equal, deactivate flow constraint for the solve
                 self.eq_equal_flow_vol.deactivate()
-=======
-                "than the high pressure side inlet"
-            )
-        if (
-            abs(
-                value(self.low_pressure_side.properties_in[0].flow_vol)
-                - value(self.high_pressure_side.properties_in[0].flow_vol)
-            )
-            / value(self.high_pressure_side.properties_in[0].flow_vol)
-            > 1e-4
-        ):  # flow_vol values are not within 0.1%
-            raise ConfigurationError(
-                "Initializing pressure exchanger failed because "
-                "the volumetric flow rates are not equal for both inlets"
-            )
-        else:  # volumetric flow is equal, deactivate flow constraint for the solve
-            self.eq_equal_flow_vol.deactivate()
->>>>>>> 8c44e3c2
 
         # initialize outlets from inlets and update pressure
         def propogate_state(sb1, sb2):
