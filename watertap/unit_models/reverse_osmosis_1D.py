###############################################################################
# WaterTAP Copyright (c) 2021, The Regents of the University of California,
# through Lawrence Berkeley National Laboratory, Oak Ridge National
# Laboratory, National Renewable Energy Laboratory, and National Energy
# Technology Laboratory (subject to receipt of any required approvals from
# the U.S. Dept. of Energy). All rights reserved.
#
# Please see the files COPYRIGHT.md and LICENSE.md for full copyright and license
# information, respectively. These files are also available online at the URL
# "https://github.com/watertap-org/watertap/"
#
###############################################################################

# Import Pyomo libraries
<<<<<<< HEAD
from pyomo.environ import (Var,
                           NonNegativeReals,
                           NegativeReals,
                           value,
                           check_optimal_termination,
                           Set,
                          )
=======
from pyomo.environ import (
    Var,
    Param,
    NonNegativeReals,
    NegativeReals,
    units as pyunits,
    exp,
    value,
    Constraint,
    check_optimal_termination,
    Set,
)
>>>>>>> fe4cf962
from pyomo.common.config import ConfigValue, In

# Import IDAES cores
from idaes.core import (
    ControlVolume1DBlock,
    declare_process_block_class,
    MomentumBalanceType,
    useDefault,
)
from idaes.core.control_volume1d import DistributedVars
from idaes.core.util.misc import add_object_reference
from idaes.core.util import get_solver, scaling as iscale
from idaes.core.util.initialization import solve_indexed_blocks
from watertap.core.util.initialization import check_solve, check_dof
from watertap.unit_models._reverse_osmosis_base import (
    ConcentrationPolarizationType,
    MassTransferCoefficient,
    PressureChangeType,
    _ReverseOsmosisBaseData,
)
import idaes.logger as idaeslog


__author__ = "Adam Atia"

# Set up logger
_log = idaeslog.getLogger(__name__)


@declare_process_block_class("ReverseOsmosis1D")
class ReverseOsmosis1DData(_ReverseOsmosisBaseData):
    """Standard 1D Reverse Osmosis Unit Model Class."""

    CONFIG = _ReverseOsmosisBaseData.CONFIG()

    CONFIG.declare(
        "area_definition",
        ConfigValue(
            default=DistributedVars.uniform,
            domain=In(DistributedVars),
            description="Argument for defining form of area variable",
            doc="""Argument defining whether area variable should be spatially
    variant or not. **default** - DistributedVars.uniform.
    **Valid values:** {
    DistributedVars.uniform - area does not vary across spatial domain,
    DistributedVars.variant - area can vary over the domain and is indexed
    by time and space.}""",
        ),
    )

    CONFIG.declare(
        "transformation_method",
        ConfigValue(
            default=useDefault,
            description="Discretization method to use for DAE transformation",
            doc="""Discretization method to use for DAE transformation. See Pyomo
    documentation for supported transformations.""",
        ),
    )

    CONFIG.declare(
        "transformation_scheme",
        ConfigValue(
            default=useDefault,
            description="Discretization scheme to use for DAE transformation",
            doc="""Discretization scheme to use when transforming domain. See
    Pyomo documentation for supported schemes.""",
        ),
    )

    CONFIG.declare(
        "finite_elements",
        ConfigValue(
            default=20,
            domain=int,
            description="Number of finite elements in length domain",
            doc="""Number of finite elements to use when discretizing length 
            domain (default=20)""",
        ),
    )

    CONFIG.declare(
        "collocation_points",
        ConfigValue(
            default=5,
            domain=int,
            description="Number of collocation points per finite element",
            doc="""Number of collocation points to use per finite element when
            discretizing length domain (default=5)""",
        ),
    )

    def _process_config(self):
        if self.config.transformation_method is useDefault:
            _log.warning(
                "Discretization method was "
                "not specified for the "
                "reverse osmosis module. "
                "Defaulting to finite "
                "difference method."
            )
            self.config.transformation_method = "dae.finite_difference"

        if self.config.transformation_scheme is useDefault:
            _log.warning(
                "Discretization scheme was "
                "not specified for the "
                "reverse osmosis module."
                "Defaulting to backward finite "
                "difference."
            )
            self.config.transformation_scheme = "BACKWARD"

    def build(self):
        """
        Build 1D RO model (pre-DAE transformation).

        Args:
            None

        Returns:
            None
        """
        # Call UnitModel.build to setup dynamics
        super().build()

        # Check configuration errors
        self._process_config()

        # Build 1D Control volume for feed side
        self.feed_side = feed_side = ControlVolume1DBlock(
            default={
                "dynamic": self.config.dynamic,
                "has_holdup": self.config.has_holdup,
                "area_definition": self.config.area_definition,
                "property_package": self.config.property_package,
                "property_package_args": self.config.property_package_args,
                "transformation_method": self.config.transformation_method,
                "transformation_scheme": self.config.transformation_scheme,
                "finite_elements": self.config.finite_elements,
                "collocation_points": self.config.collocation_points,
            }
        )

        # Add geometry to feed side
        feed_side.add_geometry()
        # Add state blocks to feed side
        feed_side.add_state_blocks(has_phase_equilibrium=False)
        # Populate feed side
        feed_side.add_material_balances(
            balance_type=self.config.material_balance_type, has_mass_transfer=True
        )
        feed_side.add_momentum_balances(
            balance_type=self.config.momentum_balance_type,
            has_pressure_change=self.config.has_pressure_change,
        )
        # Apply transformation to feed side
        feed_side.apply_transformation()
        add_object_reference(self, "length_domain", self.feed_side.length_domain)
        self.first_element = self.length_domain.first()
        self.difference_elements = Set(
            ordered=True,
            initialize=(x for x in self.length_domain if x != self.first_element),
        )

        # Add inlet/outlet ports for feed side
        self.add_inlet_port(name="inlet", block=feed_side)
        self.add_outlet_port(name="retentate", block=feed_side)
        # Make indexed stateblock and separate stateblock for permeate-side and permeate outlet, respectively.
        tmp_dict = dict(**self.config.property_package_args)
        tmp_dict["has_phase_equilibrium"] = False
        tmp_dict["parameters"] = self.config.property_package
        tmp_dict["defined_state"] = False  # these blocks are not inlets
        self.permeate_side = self.config.property_package.state_block_class(
            self.flowsheet().config.time,
            self.length_domain,
            doc="Material properties of permeate along permeate channel",
            default=tmp_dict,
        )
        self.mixed_permeate = self.config.property_package.state_block_class(
            self.flowsheet().config.time,
            doc="Material properties of mixed permeate exiting the module",
            default=tmp_dict,
        )

        # Membrane interface: indexed state block
        self.feed_side.properties_interface = (
            self.config.property_package.state_block_class(
                self.flowsheet().config.time,
                self.length_domain,
                doc="Material properties of feed-side membrane interface",
                default=tmp_dict,
            )
        )

        # Add port to mixed_permeate
        self.add_port(name="permeate", block=self.mixed_permeate)

        # ==========================================================================
        """ Add references to control volume geometry."""
        add_object_reference(self, "length", feed_side.length)
        add_object_reference(self, "area_cross", feed_side.area)

        # Add reference to pressure drop for feed side only
        if (
            self.config.has_pressure_change is True
            and self.config.momentum_balance_type != MomentumBalanceType.none
        ):
            add_object_reference(self, "dP_dx", feed_side.deltaP)

        self._make_performance()

        self._add_expressions()

    def _make_performance(self):
        """
        Variables and constraints for unit model.

        Args:
            None

        Returns:
            None
        """

        solvent_set = self.config.property_package.solvent_set
        solute_set = self.config.property_package.solute_set

        # Units
        units_meta = self.config.property_package.get_metadata().get_derived_units

        # ==========================================================================
        self.width = Var(
            initialize=1,
            bounds=(1e-1, 1e3),
            domain=NonNegativeReals,
            units=units_meta("length"),
            doc="Membrane width",
        )

        super()._make_performance()

        # mass transfer
        def mass_transfer_phase_comp_initialize(b, t, x, p, j):
            return value(
                self.feed_side.properties[t, x].get_material_flow_terms("Liq", j)
                * self.recovery_mass_phase_comp[t, "Liq", j]
            )

        self.mass_transfer_phase_comp = Var(
            self.flowsheet().config.time,
            self.length_domain,
            self.config.property_package.phase_list,
            self.config.property_package.component_list,
            initialize=mass_transfer_phase_comp_initialize,
            bounds=(1e-8, 1e6),
            domain=NonNegativeReals,
            units=units_meta("mass")
            * units_meta("time") ** -1
            * units_meta("length") ** -1,
            doc="Mass transfer to permeate",
        )

        if self.config.has_pressure_change:
            self.deltaP = Var(
                self.flowsheet().config.time,
                initialize=-1e5,
                bounds=(-1e6, 0),
                domain=NegativeReals,
                units=units_meta("pressure"),
                doc="Pressure drop across unit",
            )

        # ==========================================================================
        # Mass transfer term equation

        @self.Constraint(
            self.flowsheet().config.time,
            self.difference_elements,
            self.config.property_package.phase_list,
            self.config.property_package.component_list,
            doc="Mass transfer term",
        )
        def eq_mass_transfer_term(b, t, x, p, j):
            return (
                b.mass_transfer_phase_comp[t, x, p, j]
                == -b.feed_side.mass_transfer_term[t, x, p, j]
            )

        # ==========================================================================
        # Mass flux = feed mass transfer equation

        @self.Constraint(
            self.flowsheet().config.time,
            self.difference_elements,
            self.config.property_package.phase_list,
            self.config.property_package.component_list,
            doc="Mass transfer term",
        )
        def eq_mass_flux_equal_mass_transfer(b, t, x, p, j):
            return (
                b.flux_mass_phase_comp[t, x, p, j] * b.width
                == -b.feed_side.mass_transfer_term[t, x, p, j]
            )

        # ==========================================================================
        # Mass flux equations (Jw and Js)

        # ==========================================================================
        # Final permeate mass flow rate (of solvent and solute) --> Mp,j, final = sum(Mp,j)

        @self.Constraint(
            self.flowsheet().config.time,
            self.config.property_package.phase_list,
            self.config.property_package.component_list,
            doc="Permeate mass flow rates exiting unit",
        )
        def eq_permeate_production(b, t, p, j):
            return b.mixed_permeate[t].get_material_flow_terms(p, j) == sum(
                b.permeate_side[t, x].get_material_flow_terms(p, j)
                for x in b.difference_elements
            )

        # ==========================================================================
        # Feed and permeate-side mass transfer connection --> Mp,j = Mf,transfer = Jj * W * L/n

        @self.Constraint(
            self.flowsheet().config.time,
            self.difference_elements,
            self.config.property_package.phase_list,
            self.config.property_package.component_list,
            doc="Mass transfer from feed to permeate",
        )
        def eq_connect_mass_transfer(b, t, x, p, j):
            return (
                b.permeate_side[t, x].get_material_flow_terms(p, j)
                == -b.feed_side.mass_transfer_term[t, x, p, j] * b.length / b.nfe
            )

        ## ==========================================================================
        # Pressure drop
        if (
            self.config.pressure_change_type == PressureChangeType.fixed_per_unit_length
            or self.config.pressure_change_type == PressureChangeType.calculated
        ):

            @self.Constraint(
                self.flowsheet().config.time, doc="Pressure drop across unit"
            )
            def eq_pressure_drop(b, t):
                return b.deltaP[t] == sum(
                    b.dP_dx[t, x] * b.length / b.nfe for x in b.difference_elements
                )

        if (
            self.config.pressure_change_type == PressureChangeType.fixed_per_stage
            and self.config.has_pressure_change
        ):

            @self.Constraint(
                self.flowsheet().config.time,
                self.length_domain,
                doc="Fixed pressure drop across unit",
            )
            def eq_pressure_drop(b, t, x):
                return b.deltaP[t] == b.length * b.dP_dx[t, x]

        ## ==========================================================================
        # Feed-side isothermal conditions
        # NOTE: this could go on the feed_side block, but that seems to hurt initialization
        #       in the tests for this unit
        @self.Constraint(
            self.flowsheet().config.time,
            self.difference_elements,
            doc="Isothermal assumption for feed channel",
        )
        def eq_feed_isothermal(b, t, x):
            return (
                b.feed_side.properties[t, b.first_element].temperature
                == b.feed_side.properties[t, x].temperature
            )

    def initialize_build(
        blk,
        initialize_guess=None,
        state_args=None,
        outlvl=idaeslog.NOTSET,
        solver=None,
        optarg=None,
        fail_on_warning=False,
        ignore_dof=False,
    ):
        """
        Initialization routine for 1D-RO unit.

        Keyword Arguments:
            initialize_guess : a dict of guesses for solvent_recovery, solute_recovery,
                               and cp_modulus. These guesses offset the initial values
                               for the retentate, permeate, and membrane interface
                               state blocks from the inlet feed
                               (default =
                               {'deltaP': -1e4,
                               'solvent_recovery': 0.5,
                               'solute_recovery': 0.01,
                               'cp_modulus': 1.1})
            state_args : a dict of arguments to be passed to the property
                         package(s) to provide an initial state for the inlet
                         feed side state block (see documentation of the specific
                         property package) (default = None).
            outlvl : sets output level of initialization routine
            solver : str indicating which solver to use during
                     initialization (default = None, use default solver)
            optarg : solver options dictionary object (default=None, use default solver options)
            fail_on_warning : boolean argument to fail or only produce  warning upon unsuccessful solve (default=False)
            ignore_dof : boolean argument to ignore when DOF != 0 (default=False)
        Returns:
            None

        """

        init_log = idaeslog.getInitLogger(blk.name, outlvl, tag="unit")
        solve_log = idaeslog.getSolveLogger(blk.name, outlvl, tag="unit")

        # Create solver
        opt = get_solver(solver, optarg)

        source = blk.feed_side.properties[
            blk.flowsheet().config.time.first(), blk.first_element
        ]
        state_args = blk._get_state_args(
            source, blk.mixed_permeate[0], initialize_guess, state_args
        )

        # ---------------------------------------------------------------------
        # Step 1: Initialize feed_side, permeate_side, and mixed_permeate blocks
        flags_feed_side = blk.feed_side.initialize(
            outlvl=outlvl,
            optarg=optarg,
            solver=solver,
            state_args=state_args["feed_side"],
            hold_state=True,
        )

        init_log.info("Initialization Step 1 Complete")
        if not ignore_dof:
            check_dof(blk, fail_flag=fail_on_warning, logger=init_log)
        # ---------------------------------------------------------------------
        # Initialize other state blocks
        # base properties on inlet state block

        flag_feed_side_properties_interface = (
            blk.feed_side.properties_interface.initialize(
                outlvl=outlvl,
                optarg=optarg,
                solver=solver,
                state_args=state_args["interface"],
            )
        )
        flags_permeate_side = blk.permeate_side.initialize(
            outlvl=outlvl,
            optarg=optarg,
            solver=solver,
            state_args=state_args["permeate"],
        )
        flags_mixed_permeate = blk.mixed_permeate.initialize(
            outlvl=outlvl,
            optarg=optarg,
            solver=solver,
            state_args=state_args["permeate"],
        )
        init_log.info("Initialization Step 2 Complete.")

        # ---------------------------------------------------------------------
        # Solve unit
        with idaeslog.solver_log(solve_log, idaeslog.DEBUG) as slc:
            res = opt.solve(blk, tee=slc.tee)
            # occasionally it might be worth retrying a solve
            if not check_optimal_termination(res):
                init_log.warning(
                    "Trouble solving ReverseOsmosis1D unit model, trying one more time"
                )
                res = opt.solve(blk, tee=slc.tee)
        check_solve(
            res,
            logger=init_log,
            fail_flag=fail_on_warning,
            checkpoint="Initialization Step 3",
        )
        # ---------------------------------------------------------------------
        # Release Inlet state
        blk.feed_side.release_state(flags_feed_side, outlvl)
        init_log.info("Initialization Complete: {}".format(idaeslog.condition(res)))

    def calculate_scaling_factors(self):
        if iscale.get_scaling_factor(self.dens_solvent) is None:
            sf = iscale.get_scaling_factor(
                self.feed_side.properties[0, 0].dens_mass_phase["Liq"]
            )
            iscale.set_scaling_factor(self.dens_solvent, sf)

        super().calculate_scaling_factors()

        # these variables should have user input, if not there will be a warning
        if iscale.get_scaling_factor(self.width) is None:
            sf = iscale.get_scaling_factor(self.width, default=1, warning=True)
            iscale.set_scaling_factor(self.width, sf)

        if iscale.get_scaling_factor(self.length) is None:
            sf = iscale.get_scaling_factor(self.length, default=10, warning=True)
            iscale.set_scaling_factor(self.length, sf)

        # setting scaling factors for variables

        # will not override if the user provides the scaling factor
        ## default of 1 set by ControlVolume1D
        if iscale.get_scaling_factor(self.area_cross) == 1:
            iscale.set_scaling_factor(self.area_cross, 100)

        for (t, x, p, j), v in self.mass_transfer_phase_comp.items():
            sf = (
                iscale.get_scaling_factor(
                    self.feed_side.properties[t, x].get_material_flow_terms(p, j)
                )
                / iscale.get_scaling_factor(self.feed_side.length)
            ) * value(self.nfe)
            if iscale.get_scaling_factor(v) is None:
                iscale.set_scaling_factor(v, sf)
            v = self.feed_side.mass_transfer_term[t, x, p, j]
            if iscale.get_scaling_factor(v) is None:
                iscale.set_scaling_factor(v, sf)

        if hasattr(self, "deltaP"):
            for v in self.deltaP.values():
                if iscale.get_scaling_factor(v) is None:
                    iscale.set_scaling_factor(v, 1e-4)

        if hasattr(self, "dP_dx"):
            for v in self.feed_side.pressure_dx.values():
                iscale.set_scaling_factor(v, 1e-5)
        else:
            for v in self.feed_side.pressure_dx.values():
                iscale.set_scaling_factor(v, 1e5)<|MERGE_RESOLUTION|>--- conflicted
+++ resolved
@@ -12,28 +12,14 @@
 ###############################################################################
 
 # Import Pyomo libraries
-<<<<<<< HEAD
-from pyomo.environ import (Var,
-                           NonNegativeReals,
-                           NegativeReals,
-                           value,
-                           check_optimal_termination,
-                           Set,
-                          )
-=======
 from pyomo.environ import (
     Var,
-    Param,
     NonNegativeReals,
     NegativeReals,
-    units as pyunits,
-    exp,
     value,
-    Constraint,
     check_optimal_termination,
     Set,
 )
->>>>>>> fe4cf962
 from pyomo.common.config import ConfigValue, In
 
 # Import IDAES cores
