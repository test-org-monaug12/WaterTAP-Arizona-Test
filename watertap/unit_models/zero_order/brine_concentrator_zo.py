--- conflicted
+++ resolved
@@ -51,7 +51,6 @@
         # https://www.waterboards.ca.gov/water_issues/programs/grants_loans/water_recycling/research/02_006a_01.pdf
         # Capital = f(TDS, recovery, flow)
         # Electricity = f(TDS, recovery, flow)
-<<<<<<< HEAD
         self.elec_coeff_1 = Var(
             units=pyunits.kWh/pyunits.m**3,
             doc="Constant 1 in electricity intensity equation")
@@ -64,23 +63,12 @@
         self.elec_coeff_4 = Var(
             units=pyunits.kWh/pyunits.m**6*pyunits.hour,
             doc="Constant 4 in electricity intensity equation")
-=======
-        self.elec_coeff_1 = Var(units=pyunits.kWh/pyunits.m**3,
-                                doc="Constant 1 in electricity intensity equation")
-        self.elec_coeff_2 = Var(units=pyunits.L/pyunits.mg*pyunits.kWh/pyunits.m**3,
-                                doc="Constant 2 in electricity intensity equation")
-        self.elec_coeff_3 = Var(units=pyunits.kWh/pyunits.m**3,
-                                doc="Constant 3 in electricity intensity equation")
-        self.elec_coeff_4 = Var(units=pyunits.kWh/pyunits.m**6*pyunits.hour,
-                                doc="Constant 4 in electricity intensity equation")
 
->>>>>>> 3c05f5eb
         self._fixed_perf_vars.append(self.elec_coeff_1)
         self._fixed_perf_vars.append(self.elec_coeff_2)
         self._fixed_perf_vars.append(self.elec_coeff_3)
         self._fixed_perf_vars.append(self.elec_coeff_4)
 
-<<<<<<< HEAD
         self.electricity = Var(
             self.flowsheet().config.time,
             units=pyunits.kW,
@@ -90,14 +78,6 @@
             self.flowsheet().config.time,
             units=pyunits.kWh/pyunits.m**3,
             doc="Specific energy consumption with respect to feed flowrate")
-=======
-        self.power_consumption = Var(self.flowsheet().config.time,
-                                     units=pyunits.kW,
-                                     doc="Power consumption of brine concentrator")
-        self.electricity_intensity = Var(self.flowsheet().config.time,
-                                         units=pyunits.kWh/pyunits.m**3,
-                                         doc="Specific energy consumption with respect to feed flowrate")
->>>>>>> 3c05f5eb
 
         @self.Constraint(self.flowsheet().config.time,
                          doc="Electricity intensity constraint")
@@ -114,7 +94,6 @@
 
         @self.Constraint(self.flowsheet().config.time,
                          doc="Power consumption constraint")
-<<<<<<< HEAD
         def electricity_constraint(b, t):
             q_in = pyunits.convert(b.properties_in[t].flow_vol,
                                    to_units=pyunits.m**3/pyunits.hour)
@@ -124,16 +103,4 @@
         self._perf_var_dict["Power Consumption (kW)"] = self.electricity
         self._perf_var_dict[
             "Electricity intensity per Inlet Flowrate  (kWh/m3)"] = \
-            self.electricity_intensity
-=======
-        def power_consumption_constraint(b, t):
-            q_in = pyunits.convert(b.properties_in[t].flow_vol, to_units=pyunits.m**3/pyunits.hour)
-            return (b.power_consumption[t] == b.electricity_intensity[t] * q_in)
-
-        self._perf_var_dict["electricity coefficient 1 (kWh/m3)"] = self.elec_coeff_1
-        self._perf_var_dict["electricity coefficient 2 (L/mg*kWh/m3)"] = self.elec_coeff_2
-        self._perf_var_dict["electricity coefficient 3 (kWh/m3)"] = self.elec_coeff_3
-        self._perf_var_dict["electricity coefficient 4 (kWh/m6*hr)"] = self.elec_coeff_4
-        self._perf_var_dict["Power Consumption (kW)"] = self.power_consumption
-        self._perf_var_dict["Electricity intensity per Inlet Flowrate  (kWh/m3)"] = self.electricity_intensity
->>>>>>> 3c05f5eb
+            self.electricity_intensity