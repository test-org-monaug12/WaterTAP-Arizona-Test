--- conflicted
+++ resolved
@@ -11,12 +11,8 @@
 #
 ###############################################################################
 """
-<<<<<<< HEAD
-This module contains a zero-order representation of a dual media filtration unit.
-=======
 This module contains a zero-order representation of a dual media filtration unit
 operation.
->>>>>>> 9b66fea5
 """
 
 from pyomo.environ import Constraint, units as pyunits, Var
