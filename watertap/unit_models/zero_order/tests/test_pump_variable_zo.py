--- conflicted
+++ resolved
@@ -101,9 +101,5 @@
         assert_units_consistent(model.fs.unit)
 
     @pytest.mark.component
-<<<<<<< HEAD
-    def test_initialization(self, model):
-=======
     def test_initialize(self, model):
->>>>>>> a513c163
         initialization_tester(model)