--- conflicted
+++ resolved
@@ -42,8 +42,6 @@
 
 from watertap.costing import WaterTAPCosting
 
-# from analysisWaterTAP.utils import flowsheet_utils as fsTools
-
 
 def main():
     solver = get_solver()
@@ -51,28 +49,6 @@
     initialize(m, solver)
     unfix_opt_vars(m)
     nf.add_objective(m)
-    # fsTools.check_jac(m)
-    # assert False
-    results = optimize(m, solver)
-    assert_optimal_termination(results)
-    print("Optimal cost", m.fs.costing.LCOW.value)
-    print("Optimal NF pressure (Bar)", m.fs.NF.pump.outlet.pressure[0].value / 1e5)
-    print("Optimal area (m2)", m.fs.NF.nfUnit.area.value)
-    print(
-        "Optimal nf recovery (%)",
-        m.fs.NF.nfUnit.recovery_vol_phase[0.0, "Liq"].value * 100,
-    )
-    print("bypass (%)", m.fs.by_pass_splitter.split_fraction[0, "bypass"].value * 100)
-
-    print("Feed hardness (mg/L as CaCO3)", m.fs.feed.properties[0].total_hardness.value)
-    print(
-        "Product hardness (mg/L as CaCO3)",
-        m.fs.product.properties[0].total_hardness.value,
-    )
-    print(
-        "Disposal hardness (mg/L as CaCO3)",
-        m.fs.disposal.properties[0].total_hardness.value,
-    )
     results = optimize(m, solver)
     assert_optimal_termination(results)
     print("Optimal cost", m.fs.costing.LCOW.value)
@@ -181,15 +157,9 @@
     nf.fix_init_vars(m)
     # fix initial guess for splitter
     m.fs.by_pass_splitter.split_fraction[0, "bypass"].fix(0.5)
-<<<<<<< HEAD
     m.fs.by_pass_splitter.split_fraction[0, "bypass"].setlb(0)
     m.fs.by_pass_splitter.split_fraction[0, "bypass"].setub(None)
-=======
-    m.fs.by_pass_splitter.split_fraction[0, "bypass"].setlb(0.01)
-    m.fs.by_pass_splitter.split_fraction[0, "bypass"].setub(0.99)
-    # apply defaults for normal NF init
-    nf.fix_init_vars(m)
->>>>>>> b1798f88
+
 
 
 def initialize(m, solver=None):
