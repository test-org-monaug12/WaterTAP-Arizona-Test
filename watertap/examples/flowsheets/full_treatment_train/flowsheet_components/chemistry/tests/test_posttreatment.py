#################################################################################
# WaterTAP Copyright (c) 2020-2023, The Regents of the University of California,
# through Lawrence Berkeley National Laboratory, Oak Ridge National Laboratory,
# National Renewable Energy Laboratory, and National Energy Technology
# Laboratory (subject to receipt of any required approvals from the U.S. Dept.
# of Energy). All rights reserved.
#
# Please see the files COPYRIGHT.md and LICENSE.md for full copyright and license
# information, respectively. These files are also available online at the URL
# "https://github.com/watertap-org/watertap/"
#################################################################################

"""
    Simple unit tests for example flowsheet of SepRO with Chlorination.

    NOTE: That flowsheet is not meant to be viewed as a final product, but
    a sample of how to incorporate more complex chemistry into a simple
    flowsheet.
"""
import pytest

from watertap.examples.flowsheets.full_treatment_train.flowsheet_components.chemistry.posttreatment_ideal_naocl_chlorination_block import (
    run_ideal_naocl_mixer_example,
    run_ideal_naocl_chlorination_example,
    run_chlorination_block_example,
    build_translator_from_RO_to_chlorination_block,
    unfix_ideal_naocl_mixer_inlet_stream,
)
from watertap.examples.flowsheets.full_treatment_train.model_components import (
    property_models,
)
from watertap.examples.flowsheets.full_treatment_train.flowsheet_components import (
    desalination,
)
from watertap.examples.flowsheets.full_treatment_train.util import check_dof
from pyomo.environ import TransformationFactory
from pyomo.network import Arc

__author__ = "Austin Ladshaw, Xinhong Liu"


@pytest.mark.component
def test_ideal_naocl_mixer():
    model = run_ideal_naocl_mixer_example()
    assert model.fs.ideal_naocl_mixer_unit.dosing_rate.value == pytest.approx(
        0.4e-6, rel=1e-3
    )
    assert model.fs.ideal_naocl_mixer_unit.outlet.flow_mol[0].value == pytest.approx(
        10.00001074690966, rel=1e-3
    )
    assert model.fs.ideal_naocl_mixer_unit.outlet.mole_frac_comp[
        0, "OCl_-"
    ].value == pytest.approx(5.373448801531194e-07, rel=1e-3)


@pytest.mark.component
def test_ideal_naocl_chlorination():
    model = run_ideal_naocl_chlorination_example()
    assert model.fs.ideal_naocl_chlorination_unit.free_chlorine.value == pytest.approx(
        1.893849296278168, rel=1e-3
    )
    assert model.fs.ideal_naocl_chlorination_unit.outlet.mole_frac_comp[
        0, "OCl_-"
    ].value == pytest.approx(4.254858076511e-07, rel=1e-3)
    assert model.fs.ideal_naocl_chlorination_unit.outlet.mole_frac_comp[
        0, "H_+"
    ].value == pytest.approx(5.6407676871845223e-11, rel=1e-3)


@pytest.mark.requires_idaes_solver
@pytest.mark.component
def test_ideal_naocl_chlorination_full_block():
    model = run_chlorination_block_example(fix_free_chlorine=True)
    assert model.fs.ideal_naocl_mixer_unit.dosing_rate.value == pytest.approx(
<<<<<<< HEAD
        1.72961133116e-9, rel=1e-3
=======
        1.7296113311683092e-09, rel=1e-3
>>>>>>> 971dbce4
    )
    assert model.fs.ideal_naocl_mixer_unit.outlet.flow_mol[0].value == pytest.approx(
        25.000025535888078, rel=1e-3
    )
    assert model.fs.ideal_naocl_mixer_unit.outlet.mole_frac_comp[
        0, "OCl_-"
    ].value == pytest.approx(1.6123004572288052e-07, rel=1e-3)

    assert model.fs.ideal_naocl_chlorination_unit.free_chlorine.value == pytest.approx(
        2, rel=1e-3
    )
    assert model.fs.ideal_naocl_chlorination_unit.outlet.mole_frac_comp[
        0, "OCl_-"
    ].value == pytest.approx(5.0027242332010015e-08, rel=1e-3)
    assert model.fs.ideal_naocl_chlorination_unit.outlet.mole_frac_comp[
        0, "H_+"
    ].value == pytest.approx(1.49011416785194e-10, rel=1e-3)


@pytest.mark.component
def test_addition_of_translator():
    model = run_ideal_naocl_mixer_example()
    property_models.build_prop(model, base="TDS")
    build_translator_from_RO_to_chlorination_block(model)
    assert hasattr(model.fs, "RO_to_Chlor")


@pytest.mark.component
def test_build_flowsheet():
    model = run_chlorination_block_example(fix_free_chlorine=True)
    property_models.build_prop(model, base="TDS")
    build_translator_from_RO_to_chlorination_block(model)
    # Here, we set 'has_feed' to True because RO is our first block in the flowsheet
    kwargs_desal = {
        "has_desal_feed": True,
        "is_twostage": False,
        "has_ERD": False,
        "RO_type": "0D",
        "RO_base": "TDS",
        "RO_level": "detailed",
    }
    desal_port = desalination.build_desalination(model, **kwargs_desal)
    desalination.scale_desalination(model, **kwargs_desal)
    desalination.initialize_desalination(model, **kwargs_desal)

    # Add the connecting arcs
    model.fs.S1 = Arc(source=desal_port["out"], destination=model.fs.RO_to_Chlor.inlet)
    model.fs.S2 = Arc(
        source=model.fs.RO_to_Chlor.outlet,
        destination=model.fs.ideal_naocl_mixer_unit.inlet_stream,
    )
    TransformationFactory("network.expand_arcs").apply_to(model)

    # Unfix inlet stream for mixer
    unfix_ideal_naocl_mixer_inlet_stream(model)
    check_dof(model)<|MERGE_RESOLUTION|>--- conflicted
+++ resolved
@@ -72,11 +72,7 @@
 def test_ideal_naocl_chlorination_full_block():
     model = run_chlorination_block_example(fix_free_chlorine=True)
     assert model.fs.ideal_naocl_mixer_unit.dosing_rate.value == pytest.approx(
-<<<<<<< HEAD
-        1.72961133116e-9, rel=1e-3
-=======
         1.7296113311683092e-09, rel=1e-3
->>>>>>> 971dbce4
     )
     assert model.fs.ideal_naocl_mixer_unit.outlet.flow_mol[0].value == pytest.approx(
         25.000025535888078, rel=1e-3
