###############################################################################
# WaterTAP Copyright (c) 2021, The Regents of the University of California,
# through Lawrence Berkeley National Laboratory, Oak Ridge National
# Laboratory, National Renewable Energy Laboratory, and National Energy
# Technology Laboratory (subject to receipt of any required approvals from
# the U.S. Dept. of Energy). All rights reserved.
#
# Please see the files COPYRIGHT.md and LICENSE.md for full copyright and license
# information, respectively. These files are also available online at the URL
# "https://github.com/watertap-org/watertap/"
#
###############################################################################

"""
    Simple unit tests for example flowsheet of SepRO with Chlorination.

    NOTE: That flowsheet is not meant to be viewed as a final product, but
    a sample of how to incorporate more complex chemistry into a simple
    flowsheet.
"""
import pytest

from watertap.examples.flowsheets.full_treatment_train.flowsheet_components.chemistry.posttreatment_ideal_naocl_chlorination_block import (
    run_ideal_naocl_mixer_example, run_ideal_naocl_chlorination_example, run_chlorination_block_example,
    build_translator_from_RO_to_chlorination_block, unfix_ideal_naocl_mixer_inlet_stream)
from watertap.examples.flowsheets.full_treatment_train.model_components import property_models
from watertap.examples.flowsheets.full_treatment_train.flowsheet_components import desalination
from watertap.examples.flowsheets.full_treatment_train.util import check_dof
from pyomo.environ import TransformationFactory
from pyomo.network import Arc

<<<<<<< HEAD
from idaes.core.util import get_solver

solver = get_solver()

=======
>>>>>>> be984d02
__author__ = "Austin Ladshaw"

@pytest.mark.component
def test_ideal_naocl_mixer():
    model = run_ideal_naocl_mixer_example()
    assert model.fs.ideal_naocl_mixer_unit.dosing_rate.value == \
            pytest.approx(0.4, rel=1e-3)
    assert model.fs.ideal_naocl_mixer_unit.outlet.flow_mol[0].value == \
            pytest.approx(10.00001074690966, rel=1e-3)
    assert model.fs.ideal_naocl_mixer_unit.outlet.mole_frac_comp[0, "OCl_-"].value == \
            pytest.approx(5.373448801531194e-07, rel=1e-3)

@pytest.mark.component
def test_ideal_naocl_chlorination():
    model = run_ideal_naocl_chlorination_example()
    assert model.fs.ideal_naocl_chlorination_unit.free_chlorine.value == \
            pytest.approx(1.893849296278168, rel=1e-3)
    assert model.fs.ideal_naocl_chlorination_unit.outlet.mole_frac_comp[0,'OCl_-'].value == \
            pytest.approx(4.254858076511e-07, rel=1e-3)
    assert model.fs.ideal_naocl_chlorination_unit.outlet.mole_frac_comp[0,'H_+'].value == \
            pytest.approx(5.6407676871845223e-11, rel=1e-3)

@pytest.mark.requires_idaes_solver
@pytest.mark.component
def test_ideal_naocl_chlorination_full_block():
    model = run_chlorination_block_example(fix_free_chlorine=True)
    assert model.fs.ideal_naocl_mixer_unit.dosing_rate.value == \
            pytest.approx(0.9504457542440085, rel=1e-3)
    assert model.fs.ideal_naocl_mixer_unit.outlet.flow_mol[0].value == \
            pytest.approx(25.000025535888078, rel=1e-3)
    assert model.fs.ideal_naocl_mixer_unit.outlet.mole_frac_comp[0, "OCl_-"].value == \
            pytest.approx(5.107172398859054e-07, rel=1e-3)

    assert model.fs.ideal_naocl_chlorination_unit.free_chlorine.value == \
            pytest.approx(2, rel=1e-3)
    assert model.fs.ideal_naocl_chlorination_unit.outlet.mole_frac_comp[0,'OCl_-'].value == \
            pytest.approx(4.508812116261189e-07, rel=1e-3)
    assert model.fs.ideal_naocl_chlorination_unit.outlet.mole_frac_comp[0,'H_+'].value == \
            pytest.approx(5.47976004923939e-11, rel=1e-3)

@pytest.mark.component
def test_addition_of_translator():
    model = run_ideal_naocl_mixer_example()
    property_models.build_prop(model, base='TDS')
    build_translator_from_RO_to_chlorination_block(model)
    assert hasattr(model.fs, 'RO_to_Chlor')

@pytest.mark.component
def test_build_flowsheet():
    model = run_chlorination_block_example(fix_free_chlorine=True)
    property_models.build_prop(model, base='TDS')
    build_translator_from_RO_to_chlorination_block(model)
    # Here, we set 'has_feed' to True because RO is our first block in the flowsheet
    kwargs_desal = {'has_desal_feed': True, 'is_twostage': False, 'has_ERD': False,
                    'RO_type': '0D', 'RO_base': 'TDS', 'RO_level': 'detailed'}
    desal_port = desalination.build_desalination(model, **kwargs_desal)
    desalination.scale_desalination(model, **kwargs_desal)
    desalination.initialize_desalination(model, **kwargs_desal)

    # Add the connecting arcs
    model.fs.S1 = Arc(source=desal_port['out'], destination=model.fs.RO_to_Chlor.inlet)
    model.fs.S2 = Arc(source=model.fs.RO_to_Chlor.outlet, destination=model.fs.ideal_naocl_mixer_unit.inlet_stream)
    TransformationFactory("network.expand_arcs").apply_to(model)

    # Unfix inlet stream for mixer
    unfix_ideal_naocl_mixer_inlet_stream(model)
    check_dof(model)<|MERGE_RESOLUTION|>--- conflicted
+++ resolved
@@ -29,13 +29,7 @@
 from pyomo.environ import TransformationFactory
 from pyomo.network import Arc
 
-<<<<<<< HEAD
-from idaes.core.util import get_solver
 
-solver = get_solver()
-
-=======
->>>>>>> be984d02
 __author__ = "Austin Ladshaw"
 
 @pytest.mark.component
@@ -58,7 +52,6 @@
     assert model.fs.ideal_naocl_chlorination_unit.outlet.mole_frac_comp[0,'H_+'].value == \
             pytest.approx(5.6407676871845223e-11, rel=1e-3)
 
-@pytest.mark.requires_idaes_solver
 @pytest.mark.component
 def test_ideal_naocl_chlorination_full_block():
     model = run_chlorination_block_example(fix_free_chlorine=True)
