--- conflicted
+++ resolved
@@ -41,7 +41,7 @@
 
     # Set species based on inlets (and outlets for stoich reaction)
     state_args['mole_frac_comp'] = {}
-    min = 1e-10
+    min = 1e-16
     for i in unit.control_volume.properties_in[0.0].mole_frac_comp:
         # Set state args to inlets on first pass
         if unit.inlet.mole_frac_comp[0, i].value > min:
@@ -73,7 +73,7 @@
 # # Perform scaling transformations for mass balances
 def calculate_chemical_scaling_factors_for_material_balances(unit):
     # Next, try adding scaling for species
-    min = 1e-4
+    min = 1e-3
     for i in unit.control_volume.properties_out[0.0].mole_frac_phase_comp:
         # i[0] = phase, i[1] = species
         if unit.inlet.mole_frac_comp[0, i[1]].value > min:
@@ -112,10 +112,4 @@
     calculate_chemical_scaling_factors_for_material_balances(unit)
 
     flags = fix_state_vars(unit.control_volume.properties_out, state_args)
-<<<<<<< HEAD
-    revert_state_vars(unit.control_volume.properties_out, flags)
-=======
-    revert_state_vars(unit.control_volume.properties_out, flags)
-
-    iscale.constraint_autoscale_large_jac(unit)
->>>>>>> 1b66080c
+    revert_state_vars(unit.control_volume.properties_out, flags)