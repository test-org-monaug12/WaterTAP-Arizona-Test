###############################################################################
# WaterTAP Copyright (c) 2021, The Regents of the University of California,
# through Lawrence Berkeley National Laboratory, Oak Ridge National
# Laboratory, National Renewable Energy Laboratory, and National Energy
# Technology Laboratory (subject to receipt of any required approvals from
# the U.S. Dept. of Energy). All rights reserved.
#
# Please see the files COPYRIGHT.md and LICENSE.md for full copyright and license
# information, respectively. These files are also available online at the URL
# "https://github.com/watertap-org/watertap/"
#
###############################################################################
import pytest
from pyomo.environ import value
from watertap.examples.flowsheets.full_treatment_train.analysis import (flowsheet_NF,
                                                               flowsheet_NF_no_bypass,
                                                               flowsheet_single_stage,
                                                               flowsheet_two_stage,
                                                               flowsheet_NF_two_stage,
                                                               flowsheet_softening,
                                                               flowsheet_softening_two_stage)

<<<<<<< HEAD
from idaes.core.util import get_solver
solver = get_solver()


=======
>>>>>>> be984d02
@pytest.mark.component
def test_flowsheet_NF():
    m = flowsheet_NF.optimize_flowsheet(system_recovery=0.5)
    assert (value(m.fs.tb_pretrt_to_desal.properties_in[0].flow_mass_phase_comp['Liq', 'H2O'])
            == pytest.approx(0.7656, rel=1e-3))
    assert (value(m.fs.tb_pretrt_to_desal.properties_in[0].flow_mass_phase_comp['Liq', 'Ca'])
            == pytest.approx(1.14034e-4, rel=1e-3))


@pytest.mark.component
def test_flowsheet_NF_no_bypass():
    m = flowsheet_NF_no_bypass.solve_flowsheet()
    assert (value(m.fs.tb_pretrt_to_desal.properties_in[0].flow_mass_phase_comp['Liq', 'H2O'])
            == pytest.approx(0.29225, rel=1e-3))
    assert (value(m.fs.tb_pretrt_to_desal.properties_in[0].flow_mass_phase_comp['Liq', 'Ca'])
            == pytest.approx(2.413e-5, rel=1e-3))
    m.fs.NF.recovery_mass_phase_comp[0, 'Liq', 'H2O'].fix(0.5)
    flowsheet_NF_no_bypass.simulate(m, **{'unfix_nf_area': True})
    assert (value(m.fs.tb_pretrt_to_desal.properties_in[0].flow_mass_phase_comp['Liq', 'H2O'])
            == pytest.approx(0.4823, rel=1e-3))


@pytest.mark.component
def test_flowsheet_single_stage():
    desal_kwargs = flowsheet_single_stage.desal_kwargs
    m = flowsheet_single_stage.optimize_flowsheet(system_recovery=0.5, **desal_kwargs)
    assert value(m.fs.costing.LCOW) == pytest.approx(0.4996, rel=1e-3)


@pytest.mark.component
def test_flowsheet_two_stage():
    desal_kwargs = flowsheet_two_stage.desal_kwargs
    m = flowsheet_two_stage.optimize_flowsheet(system_recovery=0.65, **desal_kwargs)
    assert value(m.fs.costing.LCOW) == pytest.approx(0.5435, rel=1e-3)


@pytest.mark.component
def test_flowsheet_NF_two_stage():
    desal_kwargs = flowsheet_two_stage.desal_kwargs
    m = flowsheet_NF_two_stage.optimize_flowsheet(system_recovery=0.70, **desal_kwargs)
    assert value(m.fs.costing.LCOW) == pytest.approx(0.5502, rel=1e-3)


@pytest.mark.component
def test_flowsheet_softening():
    m = flowsheet_softening.solve_flowsheet()
    assert value(m.fs.costing.LCOW) == pytest.approx(0.3837, rel=1e-3)


@pytest.mark.requires_idaes_solver
@pytest.mark.component
def test_flowsheet_softening_two_stage():
    desal_kwargs = flowsheet_two_stage.desal_kwargs
    m = flowsheet_softening_two_stage.optimize_flowsheet(system_recovery=0.80, **desal_kwargs)
    assert value(m.fs.costing.LCOW) == pytest.approx(0.9277, rel=1e-3)


@pytest.mark.component
def test_flowsheet_1DRO():
    desal_kwargs = flowsheet_two_stage.desal_kwargs
    desal_kwargs['RO_type'] = '1D'
    m = flowsheet_two_stage.optimize_flowsheet(system_recovery=0.70, **desal_kwargs)
    assert value(m.fs.costing.LCOW) == pytest.approx(0.5963, rel=1e-3)<|MERGE_RESOLUTION|>--- conflicted
+++ resolved
@@ -20,13 +20,7 @@
                                                                flowsheet_softening,
                                                                flowsheet_softening_two_stage)
 
-<<<<<<< HEAD
-from idaes.core.util import get_solver
-solver = get_solver()
 
-
-=======
->>>>>>> be984d02
 @pytest.mark.component
 def test_flowsheet_NF():
     m = flowsheet_NF.optimize_flowsheet(system_recovery=0.5)
@@ -76,7 +70,6 @@
     assert value(m.fs.costing.LCOW) == pytest.approx(0.3837, rel=1e-3)
 
 
-@pytest.mark.requires_idaes_solver
 @pytest.mark.component
 def test_flowsheet_softening_two_stage():
     desal_kwargs = flowsheet_two_stage.desal_kwargs
