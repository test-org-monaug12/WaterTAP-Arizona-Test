--- conflicted
+++ resolved
@@ -25,10 +25,6 @@
 from idaes.core.solvers import get_solver
 from idaes.core.util.model_statistics import degrees_of_freedom
 from idaes.models.unit_models import Feed, Product
-<<<<<<< HEAD
-
-=======
->>>>>>> 9f208f29
 from watertap.unit_models.ion_exchange_0D import (
     IonExchange0D,
     IonExchangeType,
