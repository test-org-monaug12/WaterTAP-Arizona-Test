--- conflicted
+++ resolved
@@ -111,7 +111,6 @@
             0.00021346, rel=1e-3
         )
 
-<<<<<<< HEAD
     @pytest.mark.requires_idaes_solver
     @pytest.mark.component
     def test_costing(self, system_frame):
@@ -125,21 +124,7 @@
         assert value(m.fs.costing.total_operating_cost) == pytest.approx(
             831075.961, rel=1e-3
         )
-=======
-    # @pytest.mark.requires_idaes_solver
-    # @pytest.mark.component
-    # def test_costing(self, system_frame):
-    #     m = system_frame
-    #
-    #     # check costing
-    #     assert value(m.fs.costing.LCOW) == pytest.approx(0.469988, rel=1e-3)
-    #     assert value(m.fs.costing.total_capital_cost) == pytest.approx(
-    #         24033383.02, rel=1e-3
-    #     )
-    #     assert value(m.fs.costing.total_operating_cost) == pytest.approx(
-    #         831075.961, rel=1e-3
-    #     )
->>>>>>> f94f21dc
+
 
 
 class TestFullFlowsheetBioPTrue:
@@ -219,7 +204,6 @@
             0.000223533, rel=1e-3
         )
 
-<<<<<<< HEAD
     @pytest.mark.requires_idaes_solver
     @pytest.mark.component
     def test_costing(self, system_frame):
@@ -233,18 +217,3 @@
         assert value(m.fs.costing.total_operating_cost) == pytest.approx(
             833724.746, rel=1e-3
         )
-=======
-    # @pytest.mark.requires_idaes_solver
-    # @pytest.mark.component
-    # def test_costing(self, system_frame):
-    #     m = system_frame
-    #
-    #     # check costing
-    #     assert value(m.fs.costing.LCOW) == pytest.approx(0.47146, rel=1e-3)
-    #     assert value(m.fs.costing.total_capital_cost) == pytest.approx(
-    #         24108366.80, rel=1e-3
-    #     )
-    #     assert value(m.fs.costing.total_operating_cost) == pytest.approx(
-    #         833724.746, rel=1e-3
-    #     )
->>>>>>> f94f21dc
