###############################################################################
# WaterTAP Copyright (c) 2021, The Regents of the University of California,
# through Lawrence Berkeley National Laboratory, Oak Ridge National
# Laboratory, National Renewable Energy Laboratory, and National Energy
# Technology Laboratory (subject to receipt of any required approvals from
# the U.S. Dept. of Energy). All rights reserved.
#
# Please see the files COPYRIGHT.md and LICENSE.md for full copyright and license
# information, respectively. These files are also available online at the URL
# "https://github.com/watertap-org/watertap/"
#
###############################################################################
"""
General costing package for zero-order processes.
"""
import os
import yaml

import pyomo.environ as pyo
from pyomo.common.config import ConfigValue
from pyomo.util.calc_var_value import calculate_variable_from_constraint

from idaes.core import declare_process_block_class
from idaes.generic_models.costing.costing_base import (
    FlowsheetCostingBlockData, register_idaes_currency_units)

from watertap.core.zero_order_base import ZeroOrderBase
from watertap.unit_models.zero_order import (
    BrineConcentratorZO,
    ChemicalAdditionZO,
    ChlorinationZO,
    IonExchangeZO,
    OzoneZO,
    OzoneAOPZO,
    SedimentationZO,
    StorageTankZO,
    UVZO,
<<<<<<< HEAD
    UVAOPZO,
    WellFieldZO)

=======
    UVAOPZO,)
>>>>>>> 44a1b8eb


global_params = ["plant_lifetime",
                 "utilization_factor",
                 "land_cost_percent_FCI",
                 "working_capital_percent_FCI",
                 "salaries_percent_FCI",
                 "benefit_percent_of_salary",
                 "maintenance_costs_percent_FCI",
                 "laboratory_fees_percent_FCI",
                 "insurance_and_taxes_percent_FCI",
                 "wacc",
                 "TPEC",
                 "TIC"]


@declare_process_block_class("ZeroOrderCosting")
class ZeroOrderCostingData(FlowsheetCostingBlockData):

    CONFIG = FlowsheetCostingBlockData.CONFIG()
    CONFIG.declare("case_study_definition", ConfigValue(
        default=None,
        doc="Path to YAML file defining global parameters for case study. If "
        "not provided, default values from the WaterTap database are used."))

    def build_global_params(self):
        """
        To minimize overhead, only create global parameters for now.

        Unit-specific parameters will be added as sub-Blocks on a case-by-case
        basis as a unit of that type is costed.
        """
        # Load case study definition from file
        cs_def = _load_case_study_definition(self)

        # Register currency and conversion rates
        if "currency_definitions" in cs_def:
            pyo.units.load_definitions_from_strings(
                cs_def["currency_definitions"])
        else:
            register_idaes_currency_units()

        # Set the base year for all costs
        self.base_currency = getattr(pyo.units, cs_def["base_currency"])
        # Set a base period for all operating costs
        self.base_period = getattr(pyo.units, cs_def["base_period"])

        # Define expected flows
        self.defined_flows = {}
        for f, v in cs_def["defined_flows"].items():
            self.defined_flows[f] = v["value"]*getattr(pyo.units, v["units"])

        # Costing factors
        self.plant_lifetime = pyo.Var(units=self.base_period,
                                      doc="Plant lifetime")
        self.utilization_factor = pyo.Var(
            units=pyo.units.dimensionless,
            doc='Plant capacity utilization [%]')

        self.land_cost_percent_FCI = pyo.Var(units=pyo.units.dimensionless,
                                             doc="Land cost as % FCI")
        self.working_capital_percent_FCI = pyo.Var(
            units=pyo.units.dimensionless,
            doc="Working capital as % FCI")
        self.salaries_percent_FCI = pyo.Var(
            units=1/self.base_period,
            doc="Salaries as % FCI")
        self.benefit_percent_of_salary = pyo.Var(
            units=pyo.units.dimensionless,
            doc="Benefits as % salaries")
        self.maintenance_costs_percent_FCI = pyo.Var(
            units=1/self.base_period,
            doc="Maintenance and contingency costs as % FCI")
        self.laboratory_fees_percent_FCI = pyo.Var(
            units=1/self.base_period,
            doc="Laboratory fees as % FCI")
        self.insurance_and_taxes_percent_FCI = pyo.Var(
            units=1/self.base_period,
            doc="Insurance and taxes as % FCI")

        self.wacc = pyo.Var(units=pyo.units.dimensionless,
                            doc='Weighted Average Cost of Capital (WACC)')
        self.capital_recovery_factor = pyo.Expression(
            expr=((self.wacc *
                   (1 + self.wacc)**(self.plant_lifetime/self.base_period)) /
                  (((1 + self.wacc)**(self.plant_lifetime/self.base_period)) -
                   1) / self.base_period))

        self.TPEC = pyo.Var(units=pyo.units.dimensionless,
                            doc='Total Purchased Equipment Cost (TPEC)')
        self.TIC = pyo.Var(units=pyo.units.dimensionless,
                           doc='Total Installed Cost (TIC)')

        # Fix all Vars from database
        for v in global_params:
            try:
                value = cs_def["global_parameters"][v]["value"]
                units = cs_def["global_parameters"][v]["units"]
                getattr(self, v).fix(value*getattr(pyo.units, units))
            except KeyError:
                raise KeyError(
                    f"Invalid case study definition file - no entry found "
                    f"for {v}, or entry lacks value and units.")

    def build_process_costs(self):
        """
        Calculating process wide costs.
        """
        # Other capital costs
        self.land_cost = pyo.Var(
            initialize=0,
            units=self.base_currency,
            doc="Land costs - based on aggregate captial costs")
        self.working_capital = pyo.Var(
            initialize=0,
            units=self.base_currency,
            doc="Working capital - based on aggregate captial costs")
        self.total_capital_cost = pyo.Var(
            initialize=0,
            units=self.base_currency,
            doc="Total capital cost of process")

        self.land_cost_constraint = pyo.Constraint(
            expr=self.land_cost ==
            self.aggregate_capital_cost*self.land_cost_percent_FCI)
        self.working_capital_constraint = pyo.Constraint(
            expr=self.working_capital ==
            self.aggregate_capital_cost*self.working_capital_percent_FCI)
        self.total_capital_cost_constraint = pyo.Constraint(
            expr=self.total_capital_cost ==
            self.aggregate_capital_cost+self.land_cost+self.working_capital)

        # Other fixed costs
        self.salary_cost = pyo.Var(
            initialize=0,
            units=self.base_currency/self.base_period,
            doc="Salary costs - based on aggregate captial costs")
        self.benefits_cost = pyo.Var(
            initialize=0,
            units=self.base_currency/self.base_period,
            doc="Benefits costs - based on percentage of salary costs")
        self.maintenance_cost = pyo.Var(
            initialize=0,
            units=self.base_currency/self.base_period,
            doc="Maintenance costs - based on aggregate captial costs")
        self.laboratory_cost = pyo.Var(
            initialize=0,
            units=self.base_currency/self.base_period,
            doc="Laboratory costs - based on aggregate captial costs")
        self.insurance_and_taxes_cost = pyo.Var(
            initialize=0,
            units=self.base_currency/self.base_period,
            doc="Insurance and taxes costs - based on aggregate captial costs")
        self.total_fixed_operating_cost = pyo.Var(
            initialize=0,
            units=self.base_currency/self.base_period,
            doc="Total fixed operating costs")

        self.salary_cost_constraint = pyo.Constraint(
            expr=self.salary_cost ==
            self.aggregate_capital_cost*self.salaries_percent_FCI)
        self.benefits_cost_constraint = pyo.Constraint(
            expr=self.benefits_cost ==
            self.salary_cost*self.benefit_percent_of_salary)
        self.maintenance_cost_constraint = pyo.Constraint(
            expr=self.maintenance_cost ==
            self.aggregate_capital_cost*self.maintenance_costs_percent_FCI)
        self.laboratory_cost_constraint = pyo.Constraint(
            expr=self.laboratory_cost ==
            self.aggregate_capital_cost*self.laboratory_fees_percent_FCI)
        self.insurance_and_taxes_cost_constraint = pyo.Constraint(
            expr=self.insurance_and_taxes_cost ==
            self.aggregate_capital_cost*self.insurance_and_taxes_percent_FCI)

        self.total_fixed_operating_cost_constraint = pyo.Constraint(
            expr=self.total_fixed_operating_cost ==
            self.aggregate_fixed_operating_cost +
            self.salary_cost +
            self.benefits_cost +
            self.maintenance_cost +
            self.laboratory_cost +
            self.insurance_and_taxes_cost)

        # Other variable costs
        self.total_variable_operating_cost = pyo.Expression(
            expr=self.aggregate_variable_operating_cost +
            sum(self.aggregate_flow_costs[f] for f in self.flow_types),
            doc="Total variable operating cost of process per operating period")

        self.total_operating_cost = pyo.Expression(
            expr=(self.total_fixed_operating_cost +
                  self.total_variable_operating_cost),
            doc="Total operating cost of process per operating period")

    def initialize_build(self):
        """
        Basic initialization for flowsheet level quantities
        """
        calculate_variable_from_constraint(
            self.land_cost, self.land_cost_constraint)
        calculate_variable_from_constraint(
            self.working_capital, self.working_capital_constraint)
        calculate_variable_from_constraint(
            self.total_capital_cost, self.total_capital_cost_constraint)

        calculate_variable_from_constraint(
            self.salary_cost, self.salary_cost_constraint)
        calculate_variable_from_constraint(
            self.benefits_cost, self.benefits_cost_constraint)
        calculate_variable_from_constraint(
            self.maintenance_cost, self.maintenance_cost_constraint)
        calculate_variable_from_constraint(
            self.laboratory_cost, self.laboratory_cost_constraint)
        calculate_variable_from_constraint(
            self.insurance_and_taxes_cost,
            self.insurance_and_taxes_cost_constraint)

        calculate_variable_from_constraint(
            self.total_fixed_operating_cost,
            self.total_fixed_operating_cost_constraint)

    def add_LCOW(self, flow_rate):
        """
        Add Levelized Cost of Water (LCOW) to costing block.

        Args:
            flow_rate - flow rate of water (volumetric) to be used in
                        calculating LCOW
        """
        self.LCOW = pyo.Expression(
            expr=(self.total_capital_cost*self.capital_recovery_factor +
                  self.total_operating_cost) /
                 (pyo.units.convert(
                     flow_rate,
                     to_units=pyo.units.m**3/self.base_period) *
                  self.utilization_factor),
            doc='Levelized Cost of Water')

    def add_electricity_intensity(self, flow_rate):
        """
        Add calculation of overall electricity intensity to costing block.

        Args:
            flow_rate - flow rate of water (volumetric) to be used in
                        calculating electricity intensity
        """
        self.electricity_intensity = pyo.Expression(
            expr=pyo.units.convert(
                self.aggregate_flow_electricity / flow_rate,
                to_units=pyo.units.kWh/pyo.units.m**3),
            doc='Overall electricity intensity')

    # -------------------------------------------------------------------------
    # Unit operation costing methods
    def cost_power_law_flow(blk):
        """
        General method for costing equipment based on power law form. This is
        the most common costing form for zero-order models.

        CapCost = A*(F/Fref)**B

        This method also registers electricity demand as a costed flow (if
        present in the unit operation model).
        """
        t0 = blk.flowsheet().time.first()

        # Get parameter dict from database
        parameter_dict = \
            blk.unit_model.config.database.get_unit_operation_parameters(
                blk.unit_model._tech_type,
                subtype=blk.unit_model.config.process_subtype)

        # Get costing parameter sub-block for this technology
        A, B, state_ref = _get_tech_parameters(
            blk,
            parameter_dict,
            blk.unit_model.config.process_subtype,
            ["capital_a_parameter", "capital_b_parameter", "reference_state"])

        # Get state block for flow bases
        basis = parameter_dict["capital_cost"]["basis"]
        try:
            sblock = blk.unit_model.properties_in[t0]
        except AttributeError:
            # Pass-through case
            sblock = blk.unit_model.properties[t0]

        if basis == "flow_vol":
            state = sblock.flow_vol
            sizing_term = state/state_ref
        elif basis == "flow_mass":
            state = sum(sblock.flow_mass_comp[j]
                        for j in sblock.component_list)
            sizing_term = state/state_ref
        else:
            raise ValueError(
                f"{blk.name} - unrecognized basis in parameter "
                f"declaration: {basis}.")

        # Determine if a costing factor is required
        factor = parameter_dict["capital_cost"]["cost_factor"]

        # Call general power law costing method
        ZeroOrderCostingData._general_power_law_form(
            blk, A, B, sizing_term, factor)

        # Register flows
        blk.config.flowsheet_costing_block.cost_flow(
            blk.unit_model.electricity[t0], "electricity")

    def cost_brine_concentrator(blk):
        """
        General method for costing brine concentration processes. Capital cost
        is based on the volumetirc flowrate and TDS of the incoming stream and
        the water recovery.

        This method also registers the electricity demand as a costed flow.
        """
        t0 = blk.flowsheet().time.first()
        inlet_state = blk.unit_model.properties_in[t0]

        # Get parameter dict from database
        parameter_dict = \
            blk.unit_model.config.database.get_unit_operation_parameters(
                blk.unit_model._tech_type,
                subtype=blk.unit_model.config.process_subtype)

        # Get costing parameter sub-block for this technology
        A, B, C, D = _get_tech_parameters(
            blk,
            parameter_dict,
            blk.unit_model.config.process_subtype,
            ["capital_a_parameter",
             "capital_b_parameter",
             "capital_c_parameter",
             "capital_d_parameter"])

        # Determine if a costing factor is required
        factor = parameter_dict["capital_cost"]["cost_factor"]

        # Add cost variable and constraint
        blk.capital_cost = pyo.Var(
            initialize=1,
            units=blk.config.flowsheet_costing_block.base_currency,
            bounds=(0, None),
            doc="Capital cost of unit operation")

        expr = (
            pyo.units.convert(
                A,
                to_units=blk.config.flowsheet_costing_block.base_currency) +
            pyo.units.convert(
                B*inlet_state.conc_mass_comp["tds"],
                to_units=blk.config.flowsheet_costing_block.base_currency) +
            pyo.units.convert(
                C*blk.unit_model.recovery_frac_mass_H2O[t0],
                to_units=blk.config.flowsheet_costing_block.base_currency) +
            pyo.units.convert(
                D*inlet_state.flow_vol,
                to_units=blk.config.flowsheet_costing_block.base_currency))

        if factor == "TPEC":
            expr *= blk.config.flowsheet_costing_block.TPEC
        elif factor == "TIC":
            expr *= blk.config.flowsheet_costing_block.TIC

        blk.capital_cost_constraint = pyo.Constraint(
            expr=blk.capital_cost == expr)

        # Register flows
        blk.config.flowsheet_costing_block.cost_flow(
            blk.unit_model.electricity[t0], "electricity")

    def cost_chemical_addition(blk):
        """
        General method for costing chemical addition processes. Capital cost is
        based on the mass flow rate of chemical added.

        This method also registers the chemical flow and electricity demand as
        costed flows.
        """
        chem_name = blk.unit_model.config.process_subtype

        t0 = blk.flowsheet().time.first()
        chem_flow_mass = (blk.unit_model.chemical_dosage[t0] *
                          blk.unit_model.properties[t0].flow_vol /
                          blk.unit_model.ratio_in_solution)
        sizing_term = (blk.unit_model.chemical_flow_vol[t0] /
                       (pyo.units.gal/pyo.units.day))

        # Get parameter dict from database
        parameter_dict = \
            blk.unit_model.config.database.get_unit_operation_parameters(
                blk.unit_model._tech_type,
                subtype=blk.unit_model.config.process_subtype)

        # Get costing parameter sub-block for this technology
        A, B = _get_tech_parameters(
            blk,
            parameter_dict,
            blk.unit_model.config.process_subtype,
            ["capital_a_parameter", "capital_b_parameter"])

        # Determine if a costing factor is required
        factor = parameter_dict["capital_cost"]["cost_factor"]

        # Call general power law costing method
        ZeroOrderCostingData._general_power_law_form(
            blk, A, B, sizing_term, factor)

        # Register flows
        blk.config.flowsheet_costing_block.cost_flow(
            blk.unit_model.electricity[t0], "electricity")
        blk.config.flowsheet_costing_block.cost_flow(
            chem_flow_mass, chem_name)

    def cost_chlorination(blk):
        """
        General method for costing chlorination units. Capital cost is based on
        the both inlet flow and dosage of chlorine.

        This method also registers the chemical flow and electricity demand as
        costed flows.
        """
        t0 = blk.flowsheet().time.first()
        chem_flow_mass = (blk.unit_model.chlorine_dose[t0] *
                          blk.unit_model.properties_in[t0].flow_vol)

        # Get parameter dict from database
        parameter_dict = \
            blk.unit_model.config.database.get_unit_operation_parameters(
                blk.unit_model._tech_type,
                subtype=blk.unit_model.config.process_subtype)

        # Get costing parameter sub-block for this technology
        A, B, C = _get_tech_parameters(
            blk,
            parameter_dict,
            blk.unit_model.config.process_subtype,
            ["capital_a_parameter",
             "capital_b_parameter",
             "capital_c_parameter"])

        # Determine if a costing factor is required
        factor = parameter_dict["capital_cost"]["cost_factor"]

        # Add cost variable and constraint
        blk.capital_cost = pyo.Var(
            initialize=1,
            units=blk.config.flowsheet_costing_block.base_currency,
            bounds=(0, None),
            doc="Capital cost of unit operation")

        ln_Q = pyo.log(pyo.units.convert(
            blk.unit_model.properties_in[t0].flow_vol /
            (pyo.units.m**3/pyo.units.hour),
            to_units=pyo.units.dimensionless))
        ln_D = pyo.log(pyo.units.convert(
            blk.unit_model.chlorine_dose[t0] / (pyo.units.mg/pyo.units.liter),
            to_units=pyo.units.dimensionless))

        expr = pyo.units.convert(
            A*ln_Q + B*ln_D + C*ln_Q*ln_D,
            to_units=blk.config.flowsheet_costing_block.base_currency)

        if factor == "TPEC":
            expr *= blk.config.flowsheet_costing_block.TPEC
        elif factor == "TIC":
            expr *= blk.config.flowsheet_costing_block.TIC

        blk.capital_cost_constraint = pyo.Constraint(
            expr=blk.capital_cost == expr)

        # Register flows
        blk.config.flowsheet_costing_block.cost_flow(
            blk.unit_model.electricity[t0], "electricity")
        blk.config.flowsheet_costing_block.cost_flow(
            chem_flow_mass, "chlorine")

    def cost_ion_exchange(blk):
        """
        General method for costing ion exchange units. Capital cost is based on
        the both inlet flow and TDS.

        This method also registers the NaCl demand, resin replacement and
        electricity demand as costed flows.
        """
        t0 = blk.flowsheet().time.first()

        # Get parameter dict from database
        parameter_dict = \
            blk.unit_model.config.database.get_unit_operation_parameters(
                blk.unit_model._tech_type,
                subtype=blk.unit_model.config.process_subtype)

        # Get costing parameter sub-block for this technology
        A, B, C, D = _get_tech_parameters(
            blk,
            parameter_dict,
            blk.unit_model.config.process_subtype,
            ["capital_a_parameter",
             "capital_b_parameter",
             "capital_c_parameter",
             "capital_d_parameter"])

        # Determine if a costing factor is required
        factor = parameter_dict["capital_cost"]["cost_factor"]

        # Add cost variable and constraint
        blk.capital_cost = pyo.Var(
            initialize=1,
            units=blk.config.flowsheet_costing_block.base_currency,
            bounds=(0, None),
            doc="Capital cost of unit operation")

        ln_Q = pyo.log(pyo.units.convert(
            blk.unit_model.properties_in[t0].flow_vol /
            (pyo.units.m**3/pyo.units.hour),
            to_units=pyo.units.dimensionless))
        T = pyo.units.convert(
            blk.unit_model.properties_in[t0].conc_mass_comp["tds"] /
            (pyo.units.mg/pyo.units.liter),
            to_units=pyo.units.dimensionless)

        expr = pyo.units.convert(
            pyo.exp(A + B*ln_Q + C*T + D*ln_Q*T)*pyo.units.USD_2017,
            to_units=blk.config.flowsheet_costing_block.base_currency)

        if factor == "TPEC":
            expr *= blk.config.flowsheet_costing_block.TPEC
        elif factor == "TIC":
            expr *= blk.config.flowsheet_costing_block.TIC

        blk.capital_cost_constraint = pyo.Constraint(
            expr=blk.capital_cost == expr)

        # Register flows
        blk.config.flowsheet_costing_block.cost_flow(
            blk.unit_model.electricity[t0], "electricity")
        blk.config.flowsheet_costing_block.cost_flow(
            blk.unit_model.NaCl_flowrate[t0], "sodium_chloride")
        blk.config.flowsheet_costing_block.cost_flow(
            blk.unit_model.resin_demand[t0], "ion_exchange_resin")

    def cost_sedimentation(blk):
        """
        General method for costing sedimentaion processes. Capital cost is
        based on the surface area of the basin.
        """
        t0 = blk.flowsheet().time.first()
        sizing_term = (blk.unit_model.basin_surface_area[t0] /
                       pyo.units.foot**2)

        # Get parameter dict from database
        parameter_dict = \
            blk.unit_model.config.database.get_unit_operation_parameters(
                blk.unit_model._tech_type,
                subtype=blk.unit_model.config.process_subtype)

        A, B = _get_tech_parameters(
            blk,
            parameter_dict,
            blk.unit_model.config.process_subtype,
            ["capital_a_parameter", "capital_b_parameter"])

        # Determine if a costing factor is required
        factor = parameter_dict["capital_cost"]["cost_factor"]

        # Call general power law costing method
        ZeroOrderCostingData._general_power_law_form(
            blk, A, B, sizing_term, factor)

        # Register flows
        blk.config.flowsheet_costing_block.cost_flow(
            blk.unit_model.electricity[t0], "electricity")

    def cost_storage_tank(blk):
        """
        General method for costing storage tanks. Capital cost is based on the
        volume of the tank.
        """
        t0 = blk.flowsheet().time.first()
        sizing_term = (blk.unit_model.tank_volume[t0] / pyo.units.m**3)

        # Get parameter dict from database
        parameter_dict = \
            blk.unit_model.config.database.get_unit_operation_parameters(
                blk.unit_model._tech_type,
                subtype=blk.unit_model.config.process_subtype)

        # Get costing parameter sub-block for this technology
        A, B = _get_tech_parameters(
            blk,
            parameter_dict,
            blk.unit_model.config.process_subtype,
            ["capital_a_parameter", "capital_b_parameter"])

        # Determine if a costing factor is required
        factor = parameter_dict["capital_cost"]["cost_factor"]

        # Call general power law costing method
        ZeroOrderCostingData._general_power_law_form(
            blk, A, B, sizing_term, factor)

    def cost_ozonation(blk):
        """
        General method for costing ozone addition. Capital cost is
        based on the inlet flowrate and dosage of ozone.
        """
        t0 = blk.flowsheet().time.first()

        # Get parameter dict from database
        parameter_dict = \
            blk.unit_model.config.database.get_unit_operation_parameters(
                blk.unit_model._tech_type,
                subtype=blk.unit_model.config.process_subtype)

        # Get costing parameter sub-block for this technology
        A, B, C, D = _get_tech_parameters(
            blk,
            parameter_dict,
            blk.unit_model.config.process_subtype,
            ["ozone_capital_a_parameter",
             "ozone_capital_b_parameter",
             "ozone_capital_c_parameter",
             "ozone_capital_d_parameter"])
        # Get costing term for ozone addition
        expr = ZeroOrderCostingData._get_ozone_capital_cost(blk, A, B, C, D)
        # Determine if a costing factor is required
        factor = parameter_dict["capital_cost"]["cost_factor"]
        if factor == "TPEC":
            expr *= blk.config.flowsheet_costing_block.TPEC
        elif factor == "TIC":
            expr *= blk.config.flowsheet_costing_block.TIC

        # Add cost variable
        blk.capital_cost = pyo.Var(
            initialize=1,
            units=blk.config.flowsheet_costing_block.base_currency,
            bounds=(0, None),
            doc="Capital cost of unit operation")

        blk.capital_cost_constraint = pyo.Constraint(
            expr=blk.capital_cost == expr)

        # Register flows
        blk.config.flowsheet_costing_block.cost_flow(
            blk.unit_model.electricity[t0], "electricity")

    def cost_ozonation_aop(blk):
        """
        General method for costing ozonation with AOP. Capital cost is
        based on the inlet flowrate, dosage of ozone and flow rate of H2O2.
        """
        t0 = blk.flowsheet().time.first()

        # Get parameter dict from database
        parameter_dict = \
            blk.unit_model.config.database.get_unit_operation_parameters(
                blk.unit_model._tech_type,
                subtype=blk.unit_model.config.process_subtype)

        # Get costing parameter sub-block for this technology
        A, B, C, D, E, F = _get_tech_parameters(
            blk,
            parameter_dict,
            blk.unit_model.config.process_subtype,
            ["ozone_capital_a_parameter",
             "ozone_capital_b_parameter",
             "ozone_capital_c_parameter",
             "ozone_capital_d_parameter",
             "aop_capital_a_parameter",
             "aop_capital_b_parameter"])

        # Add cost variable
        blk.capital_cost = pyo.Var(
            initialize=1,
            units=blk.config.flowsheet_costing_block.base_currency,
            bounds=(0, None),
            doc="Capital cost of unit operation")

        # Get costing term for ozone addition
        expr = ZeroOrderCostingData._get_ozone_capital_cost(blk, A, B, C, D)

        # Add costing term for AOP addition
        expr += ZeroOrderCostingData._get_aop_capital_cost(blk, E, F)

        blk.capital_cost_constraint = pyo.Constraint(
            expr=blk.capital_cost == expr)

        # Register flows
        blk.config.flowsheet_costing_block.cost_flow(
            blk.unit_model.electricity[t0], "electricity")
        blk.config.flowsheet_costing_block.cost_flow(
            blk.unit_model.chemical_flow_mass[t0], "hydrogen_peroxide")

    def cost_uv(blk):
        """
        General method for costing UV reactor units. Capital cost is based on
        the inlet flow, UV reduced equivalent dosage, and UV transmittance at
        the inlet.
        """
        t0 = blk.flowsheet().time.first()
        # Add cost variable and constraint
        blk.capital_cost = pyo.Var(
            initialize=1,
            units=blk.config.flowsheet_costing_block.base_currency,
            bounds=(0, None),
            doc="Capital cost of unit operation")

        # Get parameter dict from database
        parameter_dict = \
            blk.unit_model.config.database.get_unit_operation_parameters(
                blk.unit_model._tech_type,
                subtype=blk.unit_model.config.process_subtype)

        # Get costing parameter sub-block for this technology
        A, B, C, D = _get_tech_parameters(
            blk,
            parameter_dict,
            blk.unit_model.config.process_subtype,
            ["uv_capital_a_parameter",
             "uv_capital_b_parameter",
             "uv_capital_c_parameter",
             "uv_capital_d_parameter"])

        expr = ZeroOrderCostingData._get_uv_capital_cost(blk, A, B, C, D)

        # Determine if a costing factor is required
        factor = parameter_dict["capital_cost"]["cost_factor"]

        if factor == "TPEC":
            expr *= blk.config.flowsheet_costing_block.TPEC
        elif factor == "TIC":
            expr *= blk.config.flowsheet_costing_block.TIC

        blk.capital_cost_constraint = pyo.Constraint(
            expr=blk.capital_cost == expr)

        # Register flows
        blk.config.flowsheet_costing_block.cost_flow(
            blk.unit_model.electricity[t0], "electricity")

    def cost_uv_aop(blk):
        t0 = blk.flowsheet().time.first()

        # Add cost variable and constraint
        blk.capital_cost = pyo.Var(
            initialize=1,
            units=blk.config.flowsheet_costing_block.base_currency,
            bounds=(0, None),
            doc="Capital cost of unit operation")
        # Get parameter dict from database
        parameter_dict = \
            blk.unit_model.config.database.get_unit_operation_parameters(
                blk.unit_model._tech_type,
                subtype=blk.unit_model.config.process_subtype)

        # Get costing parameter sub-block for this technology
        A, B, C, D, E, F = _get_tech_parameters(
            blk,
            parameter_dict,
            blk.unit_model.config.process_subtype,
            ["uv_capital_a_parameter",
             "uv_capital_b_parameter",
             "uv_capital_c_parameter",
             "uv_capital_d_parameter",
             "aop_capital_a_parameter",
             "aop_capital_b_parameter"])

        expr = ZeroOrderCostingData._get_uv_capital_cost(blk, A, B, C, D)
        expr += ZeroOrderCostingData._get_aop_capital_cost(blk, E, F)

        # Determine if a costing factor is required
        factor = parameter_dict["capital_cost"]["cost_factor"]
        if factor == "TPEC":
            expr *= blk.config.flowsheet_costing_block.TPEC
        elif factor == "TIC":
            expr *= blk.config.flowsheet_costing_block.TIC

        blk.capital_cost_constraint = pyo.Constraint(
            expr=blk.capital_cost == expr)

        # Register flows
        blk.config.flowsheet_costing_block.cost_flow(
            blk.unit_model.electricity[t0], "electricity")

        #TODO: Check whether chemical flow cost was accounted for originally
        # and if should be in case study verification
        blk.config.flowsheet_costing_block.cost_flow(
            blk.unit_model.chemical_flow_mass[t0], "hydrogen_peroxide")


    def cost_well_field(blk):
        """
        General method for costing well fields. Capital cost is based on well field 
        cosntruction and pipe costs.
        """

        t0 = blk.flowsheet().time.first()

        # Get parameter dict from database
        parameter_dict = \
            blk.unit_model.config.database.get_unit_operation_parameters(
                blk.unit_model._tech_type,
                subtype=blk.unit_model.config.process_subtype)

        # Get costing parameter sub-block for this technology
        A, B, pipe_cost_basis = _get_tech_parameters(
            blk,
            parameter_dict,
            blk.unit_model.config.process_subtype,
            ["capital_a_parameter", "capital_b_parameter", "pipe_cost_basis"])

        # Determine if a costing factor is required
        factor = parameter_dict["capital_cost"]["cost_factor"]

        # Add cost variable and constraint
        blk.capital_cost = pyo.Var(
            initialize=1,
            units=blk.config.flowsheet_costing_block.base_currency,
            bounds=(0, None),
            doc="Capital cost of unit operation")

        Q = pyo.units.convert(
            blk.unit_model.properties[t0].flow_vol /
            (pyo.units.m**3/pyo.units.hour),
            to_units=pyo.units.dimensionless)
        expr = pyo.units.convert(
            A*Q**B + (pipe_cost_basis * 
            blk.unit_model.pipe_distance[t0] * blk.unit_model.pipe_diameter[t0]),
            to_units=blk.config.flowsheet_costing_block.base_currency)

        if factor == "TPEC":
            expr *= blk.config.flowsheet_costing_block.TPEC
        elif factor == "TIC":
            expr *= blk.config.flowsheet_costing_block.TIC

        blk.capital_cost_constraint = pyo.Constraint(
            expr=blk.capital_cost == expr)

        # Register flows
        blk.config.flowsheet_costing_block.cost_flow(
            blk.unit_model.electricity[t0], "electricity")


    def _get_ozone_capital_cost(blk, A, B, C, D):
        """
        Generate expressions for capital cost of ozonation system.
        """
        t0 = blk.flowsheet().time.first()

        ln_Q = pyo.log(pyo.units.convert(
                blk.unit_model.properties_in[t0].flow_vol /
                (pyo.units.m**3/pyo.units.hour),
                to_units=pyo.units.dimensionless))
        dosage = pyo.units.convert(
            blk.unit_model.ozone_consumption[t0] /
            (pyo.units.mg/pyo.units.liter),
            to_units=pyo.units.dimensionless)

        expr = pyo.units.convert(
            A + B*dosage + C*ln_Q + D*dosage*ln_Q,
            to_units=blk.config.flowsheet_costing_block.base_currency)

        return expr

    def _get_uv_capital_cost(blk, A, B, C, D):
        """
        Generate expression for capital cost of UV reactor.
        """
        t0 = blk.flowsheet().time.first()

        Q = pyo.units.convert(
                pyo.units.convert(blk.unit_model.properties_in[t0].flow_vol,
                                  to_units=pyo.units.Mgallons/pyo.units.day)
                / (pyo.units.Mgallons/pyo.units.day),
                to_units=pyo.units.dimensionless)

        uv_dose = pyo.units.convert(
            blk.unit_model.uv_reduced_equivalent_dose[t0] /
            (pyo.units.mJ / pyo.units.cm ** 2),
            to_units=pyo.units.dimensionless)

        uvt_in = blk.unit_model.uv_transmittance_in[t0]

        expr = pyo.units.convert(
            A * Q + B * uv_dose * Q + C * (Q * uvt_in) ** 7 +
            D * uv_dose * Q * uvt_in,
            to_units=blk.config.flowsheet_costing_block.base_currency)

        return expr

    def _get_aop_capital_cost(blk, A, B):
        """
        Generate expression for capital cost due to AOP addition.
        """
        t0 = blk.flowsheet().time.first()

        chemical_flow_mass = pyo.units.convert(
            blk.unit_model.chemical_flow_mass[t0],
            to_units=pyo.units.lb/pyo.units.day)
        expr = pyo.units.convert(
            A*pyo.units.convert(chemical_flow_mass /
                                (pyo.units.lb/pyo.units.day),
                                to_units=pyo.units.dimensionless) ** B,
            to_units=blk.config.flowsheet_costing_block.base_currency)

        return expr

    def _general_power_law_form(blk, A, B, sizing_term, factor=None):
        """
        General method for building power law costing expressions.
        """
        blk.capital_cost = pyo.Var(
            initialize=1,
            units=blk.config.flowsheet_costing_block.base_currency,
            bounds=(0, None),
            doc="Capital cost of unit operation")

        expr = pyo.units.convert(
            A * pyo.units.convert(sizing_term,
                                  to_units=pyo.units.dimensionless) ** B,
            to_units=blk.config.flowsheet_costing_block.base_currency)

        if factor == "TPEC":
            expr *= blk.config.flowsheet_costing_block.TPEC
        elif factor == "TIC":
            expr *= blk.config.flowsheet_costing_block.TIC

        blk.capital_cost_constraint = pyo.Constraint(
            expr=blk.capital_cost == expr)
    # -------------------------------------------------------------------------
    # Map costing methods to unit model classes
    unit_mapping = {ZeroOrderBase: cost_power_law_flow,
                    BrineConcentratorZO: cost_brine_concentrator,
                    ChemicalAdditionZO: cost_chemical_addition,
                    ChlorinationZO: cost_chlorination,
                    IonExchangeZO: cost_ion_exchange,
                    OzoneZO: cost_ozonation,
                    OzoneAOPZO: cost_ozonation_aop,
                    SedimentationZO: cost_sedimentation,
                    StorageTankZO: cost_storage_tank,
                    UVZO: cost_uv,
                    UVAOPZO: cost_uv_aop,
<<<<<<< HEAD
                    SedimentationZO: cost_sedimentation,
                    StorageTankZO: cost_storage_tank,
                    WellFieldZO: cost_well_field}

=======
                    }
>>>>>>> 44a1b8eb


def _get_tech_parameters(blk, parameter_dict, subtype, param_list):
    """
    First, need to check to see if a Block with parameters for this technology
    exists.
    Second, to handle technology subtypes all parameters need to be indexed by
    subtype. We will dynamically add subtypes to the indexing set and Vars as
    required.
    """
    # Check to see in parameter Block already exists
    try:
        # Try to get parameter Block from costing package
        pblock = getattr(blk.config.flowsheet_costing_block,
                         blk.unit_model._tech_type)
    except AttributeError:
        # Parameter Block for this technology haven't been added yet, create
        pblock = pyo.Block()

        # Add block to FlowsheetCostingBlock
        blk.config.flowsheet_costing_block.add_component(
            blk.unit_model._tech_type, pblock)

        # Add subtype Set to Block
        pblock.subtype_set = pyo.Set()

        # Add required Vars
        for p in param_list:
            try:
                vobj = pyo.Var(
                    pblock.subtype_set,
                    units=getattr(
                        pyo.units,
                        parameter_dict[
                            "capital_cost"][p]["units"]))
                pblock.add_component(p, vobj)
            except KeyError:
                raise KeyError(
                    "Error when trying to retrieve costing parameter"
                    " from {p} database. Please check the YAML "
                    "file for this technology for errors.")

    # Check to see if required subtype is in subtype_set
    vlist = []
    if subtype not in pblock.subtype_set:
        # Need to add subtype and set Vars
        pblock.subtype_set.add(subtype)

        # Set vars
        for p in param_list:
            vobj = getattr(pblock, p)
            vobj[subtype].fix(
                float(parameter_dict[
                    "capital_cost"][p]["value"]) *
                getattr(pyo.units,
                        parameter_dict[
                            "capital_cost"][p]["units"]))
            vlist.append(vobj[subtype])
    else:
        for p in param_list:
            vobj = getattr(pblock, p)
            vlist.append(vobj[subtype])

    return tuple(x for x in vlist)


def _load_case_study_definition(self):
    """
    Load data from case study definition file into a Python dict.

    If users did not provide a definition file as a config argument, the
    default definition from the WaterTap techno-economic database is used.
    """
    source_file = self.config.case_study_definition
    if source_file is None:
        source_file = os.path.join(
            os.path.dirname(os.path.abspath(__file__)),
            "..", "data", "techno_economic", "default_case_study.yaml")

    try:
        with open(source_file, "r") as f:
            lines = f.read()
            f.close()
    except OSError:
        raise OSError(
            "Could not find specified case study definition file. "
            "Please check the path provided.")

    return yaml.load(lines, yaml.Loader)<|MERGE_RESOLUTION|>--- conflicted
+++ resolved
@@ -35,13 +35,9 @@
     SedimentationZO,
     StorageTankZO,
     UVZO,
-<<<<<<< HEAD
     UVAOPZO,
-    WellFieldZO)
-
-=======
-    UVAOPZO,)
->>>>>>> 44a1b8eb
+    WellFieldZO,
+    )
 
 
 global_params = ["plant_lifetime",
@@ -987,14 +983,8 @@
                     StorageTankZO: cost_storage_tank,
                     UVZO: cost_uv,
                     UVAOPZO: cost_uv_aop,
-<<<<<<< HEAD
-                    SedimentationZO: cost_sedimentation,
-                    StorageTankZO: cost_storage_tank,
-                    WellFieldZO: cost_well_field}
-
-=======
-                    }
->>>>>>> 44a1b8eb
+                    WellFieldZO: cost_well_field,
+                   }
 
 
 def _get_tech_parameters(blk, parameter_dict, subtype, param_list):
