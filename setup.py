--- conflicted
+++ resolved
@@ -28,11 +28,7 @@
     # update with a tag from the nawi-hub/idaes-pse
     # when a version of IDAES newer than the latest stable release from PyPI
     # will become needed for the watertap development
-<<<<<<< HEAD
-    "idaes-pse @ git+https://github.com/IDAES/idaes-pse.git#52d7d5cf896a66053affe105e00b12ecc71f20ab",
-=======
     "idaes-pse @ git+https://github.com/watertap-org/idaes-pse@2.2.0.dev0.watertap.23.08.03",
->>>>>>> 37718f56
 ]
 
 # Arguments marked as "Required" below must be included for upload to PyPI.
