--- conflicted
+++ resolved
@@ -75,30 +75,23 @@
     packages=find_namespace_packages(),
     python_requires=">=3.6, <4",
     install_requires=[
-<<<<<<< HEAD
-        "idaes-pse",  # IDAES platform
-        # the following requirements are for the electrolyte database (edb)
-        "pymongo>3",  # database interface
-        "pyomo",  # units, etc.
-=======
         # primary requirements for unit and property models
         "idaes-pse",
         "pyomo",  # (also needed for units in electrolyte database (edb))
-        # the following requirements are for the edb
+        # the following requirements are for the electrolyte database (edb)
         "pymongo>3",  # database interface
->>>>>>> 778b95c4
         "fastjsonschema",  # schema validation
         "click",  # command-line tools with Click
         "json-schema-for-humans",  # pretty JSON schema in HTML/Markdown
-        # other requirements
-        "pytest",  # technically developer, but everyone likes tests
-        "pytest-cov", # technically developer, but everyone likes tests
     ],
     extras_require={
         "dev": [
             "Sphinx",  # docs
             "sphinx_rtd_theme",  # docs
             "black",  # code formatting
+            # other requirements
+            "pytest",  # test framework
+            "pytest-cov", # code coverage
         ],
     },
     package_data={  # Optional
