--- conflicted
+++ resolved
@@ -145,12 +145,9 @@
             "RO = watertap.flowsheets.RO_with_energy_recovery.RO_with_energy_recovery_ui",
             "OARO = watertap.flowsheets.oaro.oaro_multi_ui",
             "GAC = watertap.flowsheets.gac.gac_ui",
-<<<<<<< HEAD
-            "generic desal train = watertap.flowsheets.generic_desalination_train.generic_train_ui",
-=======
             "ED_conc_recirc = watertap.flowsheets.electrodialysis.electrodialysis_1stack_conc_recirc_ui",
             "LSRRO = watertap.flowsheets.lsrro.lsrro_ui",
->>>>>>> ba55ad4e
+            "generic desal train = watertap.flowsheets.generic_desalination_train.generic_train_ui",
         ],
     },
 )