#################################################################################
# WaterTAP Copyright (c) 2020-2023, The Regents of the University of California,
# through Lawrence Berkeley National Laboratory, Oak Ridge National Laboratory,
# National Renewable Energy Laboratory, and National Energy Technology
# Laboratory (subject to receipt of any required approvals from the U.S. Dept.
# of Energy). All rights reserved.
#
# Please see the files COPYRIGHT.md and LICENSE.md for full copyright and license
# information, respectively. These files are also available online at the URL
# "https://github.com/watertap-org/watertap/"
#################################################################################
"""
Project setup with setuptools
"""

# Always prefer setuptools over distutils
from setuptools import setup, find_packages
from pathlib import Path

cwd = Path(__file__).parent
long_description = (cwd / "README.md").read_text()

SPECIAL_DEPENDENCIES_FOR_RELEASE = [
    "idaes-pse==2.2.*",  # from PyPI
]

SPECIAL_DEPENDENCIES_FOR_PRERELEASE = [
    # update with a tag from the nawi-hub/idaes-pse
    # when a version of IDAES newer than the latest stable release from PyPI
    # will become needed for the watertap development
    "idaes-pse==2.2.0",
]

# Arguments marked as "Required" below must be included for upload to PyPI.
# Fields marked as "Optional" may be commented out.

setup(
    name="watertap",
    url="https://github.com/watertap-org/watertap",
    version="0.11.dev0",
    description="WaterTAP modeling library",
    long_description=long_description,
    long_description_content_type="text/markdown",
    author="NAWI team",
    license="BSD",
    # Classifiers help users find your project by categorizing it.
    #
    # For a list of valid classifiers, see https://pypi.org/classifiers/
    classifiers=[
        #   3 - Alpha
        #   4 - Beta
        #   5 - Production/Stable
        "Development Status :: 3 - Alpha",
        "Intended Audience :: End Users/Desktop",
        "Intended Audience :: Science/Research",
        "License :: OSI Approved :: BSD License",
        "Natural Language :: English",
        "Operating System :: MacOS",
        "Operating System :: Microsoft :: Windows",
        "Operating System :: Unix",
        "Programming Language :: Python",
        "Programming Language :: Python :: 3",
        "Programming Language :: Python :: 3.8",
        "Programming Language :: Python :: 3.9",
        "Programming Language :: Python :: 3.10",
        "Programming Language :: Python :: 3.11",
        "Programming Language :: Python :: Implementation :: CPython",
        "Topic :: Scientific/Engineering :: Mathematics",
        "Topic :: Scientific/Engineering :: Chemistry",
        "Topic :: Software Development :: Libraries :: Python Modules",
        "Programming Language :: Python :: 3 :: Only",
    ],
    keywords="water systems, chemical engineering, process modeling, filtration, desalination, nawi",
    # just include watertap and everything under it
    packages=find_packages(
        include=("watertap*",),
    ),
    python_requires=">=3.8",
    install_requires=[
        # primary requirements for unit and property models
        # maintainers: switch to SPECIAL_DEPENDENCIES_FOR_RELEASE when cutting a release of watertap
        *SPECIAL_DEPENDENCIES_FOR_PRERELEASE,
        "pyomo>=6.6.1",  # (also needed for units in electrolyte database (edb))
        "pyyaml",  # watertap.core.wt_database
        # the following requirements are for the electrolyte database (edb)
        "pymongo>3",  # database interface
        "fastjsonschema",  # schema validation
        "click",  # command-line tools with Click
        # for parameter_sweep
        "h5py",
        "requests",
        "scipy",
        # for watertap.ui.api_model (though may be generally useful)
        "pydantic < 2",
        "numpy",
    ],
    extras_require={
        "testing": [
            "pytest",
            "json-schema-for-humans",
            "mongomock",
            "pandas",
            "nbmake",
            "nbconvert",
        ],
        "notebooks": [
            "jupyter",
            "ipykernel",
        ],
        "dev": [
            "nbsphinx",  # jupyter notebook support for sphinx
            "jinja2<3.1.0",  # see watertap-org/watertap#449
            "Sphinx==7.1.*",  # docs
            "sphinx_rtd_theme",  # docs
            "urllib3 < 2",  # see watertap-org/watertap#1021,
            # other requirements
            "linkify-it-py",
            "json-schema-for-humans",  # pretty JSON schema in HTML
            "black",  # code formatting
            # other requirements
            "pytest",  # test framework
            "pytest-cov",  # code coverage
            "mongomock",  # mongodb mocking for testing
            "nbmake",
        ],
    },
    package_data={  # Optional
        "": [
            "*.json",
            "*.yaml",
            "*.yml",
            "*.csv",
            "*.png",
        ],
    },
    entry_points={
        # add edb CLI commands
        "console_scripts": [
            "edb = watertap.edb.commands:command_base",
        ],
        "watertap.flowsheets": [
            "nf = watertap.examples.flowsheets.nf_dspmde.nf_ui",
<<<<<<< HEAD
            # "nf_with_bypass = watertap.examples.flowsheets.nf_dspmde.nf_with_bypass_ui",
=======
            "nf_with_bypass = watertap.examples.flowsheets.nf_dspmde.nf_with_bypass_ui",
            "bsm2 = watertap.examples.flowsheets.case_studies.full_water_resource_recovery_facility.BSM2_ui",
>>>>>>> eb50c181
            "metab = watertap.examples.flowsheets.case_studies.wastewater_resource_recovery.metab.metab_ui",
            "suboxic_ASM = watertap.examples.flowsheets.case_studies.wastewater_resource_recovery.suboxic_activated_sludge_process.suboxic_ASM_ui",
            "Magprex = watertap.examples.flowsheets.case_studies.wastewater_resource_recovery.amo_1575_magprex.magprex_ui",
            # "Example = watertap.examples.flowsheets.case_studies.wastewater_resource_recovery.example_flowsheet.example_ui",
            "biomembrane_filtration = watertap.examples.flowsheets.case_studies.wastewater_resource_recovery.biomembrane_filtration.biomembrane_filtration_ui",
            "ENR = watertap.examples.flowsheets.case_studies.wastewater_resource_recovery.electrochemical_nutrient_removal.electrochemical_nutrient_removal_ui",
            "CANDO_P = watertap.examples.flowsheets.case_studies.wastewater_resource_recovery.amo_1595_photothermal_membrane_candoP.amo_1595_ui",
            "supercritical_sludge_to_gas = watertap.examples.flowsheets.case_studies.wastewater_resource_recovery.supercritical_sludge_to_gas.supercritical_sludge_to_gas_ui",
            "PAA = watertap.examples.flowsheets.case_studies.wastewater_resource_recovery.peracetic_acid_disinfection.peracetic_acid_disinfection_ui",
            "AMO 1690 = watertap.examples.flowsheets.case_studies.wastewater_resource_recovery.amo_1690.amo_1690_ui",
            "HRCS = watertap.examples.flowsheets.case_studies.wastewater_resource_recovery.amo_1575_hrcs.hrcs_ui",
            "groundwater_treatment = watertap.examples.flowsheets.case_studies.wastewater_resource_recovery.groundwater_treatment.groundwater_treatment_ui",
            "dye_desalination = watertap.examples.flowsheets.case_studies.wastewater_resource_recovery.dye_desalination.dye_desalination_ui",
            "swine_wwt = watertap.examples.flowsheets.case_studies.wastewater_resource_recovery.swine_wwt.swine_wwt_ui",
            "GLSD anaerobic digestion = watertap.examples.flowsheets.case_studies.wastewater_resource_recovery.GLSD_anaerobic_digester.GLSD_anaerobic_digestion_ui",
        ],
    },
)<|MERGE_RESOLUTION|>--- conflicted
+++ resolved
@@ -140,16 +140,11 @@
         ],
         "watertap.flowsheets": [
             "nf = watertap.examples.flowsheets.nf_dspmde.nf_ui",
-<<<<<<< HEAD
             # "nf_with_bypass = watertap.examples.flowsheets.nf_dspmde.nf_with_bypass_ui",
-=======
-            "nf_with_bypass = watertap.examples.flowsheets.nf_dspmde.nf_with_bypass_ui",
             "bsm2 = watertap.examples.flowsheets.case_studies.full_water_resource_recovery_facility.BSM2_ui",
->>>>>>> eb50c181
             "metab = watertap.examples.flowsheets.case_studies.wastewater_resource_recovery.metab.metab_ui",
             "suboxic_ASM = watertap.examples.flowsheets.case_studies.wastewater_resource_recovery.suboxic_activated_sludge_process.suboxic_ASM_ui",
             "Magprex = watertap.examples.flowsheets.case_studies.wastewater_resource_recovery.amo_1575_magprex.magprex_ui",
-            # "Example = watertap.examples.flowsheets.case_studies.wastewater_resource_recovery.example_flowsheet.example_ui",
             "biomembrane_filtration = watertap.examples.flowsheets.case_studies.wastewater_resource_recovery.biomembrane_filtration.biomembrane_filtration_ui",
             "ENR = watertap.examples.flowsheets.case_studies.wastewater_resource_recovery.electrochemical_nutrient_removal.electrochemical_nutrient_removal_ui",
             "CANDO_P = watertap.examples.flowsheets.case_studies.wastewater_resource_recovery.amo_1595_photothermal_membrane_candoP.amo_1595_ui",
