###############################################################################
# ProteusLib Copyright (c) 2021, The Regents of the University of California,
# through Lawrence Berkeley National Laboratory, Oak Ridge National
# Laboratory, National Renewable Energy Laboratory, and National Energy
# Technology Laboratory (subject to receipt of any required approvals from
# the U.S. Dept. of Energy). All rights reserved.
#
# Please see the files COPYRIGHT.md and LICENSE.md for full copyright and license
# information, respectively. These files are also available online at the URL
# "https://github.com/nawi-hub/proteuslib/"
#
###############################################################################
import pytest
from pyomo.environ import value
from proteuslib.flowsheets.full_treatment_train.example_flowsheets import flowsheet_limited, flowsheet_mvp


@pytest.mark.component
def test_flowsheet_limited_NF_no_bypass_1():
    m = flowsheet_limited.solve_flowsheet_limited_NF(
        has_bypass=False, has_desal_feed=False, is_twostage=False, has_ERD=False,
        NF_type='Sep', NF_base='salt',
        RO_type='Sep', RO_base='TDS', RO_level='simple')
    assert value(m.fs.NF.retentate.flow_mass_phase_comp[0, 'Liq', 'H2O']) == pytest.approx(9.646e-2, rel=1e-3)
    assert value(m.fs.NF.retentate.flow_mass_phase_comp[0, 'Liq', 'CaSO4']) == pytest.approx(1.168e-3, rel=1e-3)
    assert value(m.fs.RO.retentate.flow_mass_phase_comp[0, 'Liq', 'H2O']) == pytest.approx(0.4341, rel=1e-3)
    assert value(m.fs.RO.retentate.flow_mass_phase_comp[0, 'Liq', 'TDS']) == pytest.approx(2.631e-2, rel=1e-3)

@pytest.mark.component
def test_flowsheet_limited_NF_no_bypass_2():
    m = flowsheet_limited.solve_flowsheet_limited_NF(
        has_bypass=False, has_desal_feed=False, is_twostage=False, has_ERD=False,
        NF_type='ZO', NF_base='ion',
        RO_type='Sep', RO_base='TDS', RO_level='simple')
    assert value(m.fs.NF.retentate.flow_mass_phase_comp[0, 'Liq', 'H2O']) == pytest.approx(0.1296, rel=1e-3)
    assert value(m.fs.NF.retentate.flow_mass_phase_comp[0, 'Liq', 'Ca']) == pytest.approx(3.130e-4, rel=1e-3)
    assert value(m.fs.RO.retentate.flow_mass_phase_comp[0, 'Liq', 'H2O']) == pytest.approx(0.4175, rel=1e-3)
    assert value(m.fs.RO.retentate.flow_mass_phase_comp[0, 'Liq', 'TDS']) == pytest.approx(2.435e-2, rel=1e-3)

@pytest.mark.component
def test_flowsheet_limited_NF_bypass_1():
    m = flowsheet_limited.solve_flowsheet_limited_NF(
        has_bypass=True, has_desal_feed=False, is_twostage=False, has_ERD=False,
        NF_type='Sep', NF_base='ion',
        RO_type='Sep', RO_base='TDS', RO_level='simple')
    assert value(m.fs.NF.retentate.flow_mass_phase_comp[0, 'Liq', 'H2O']) == pytest.approx(8.682e-2, rel=1e-3)
    assert value(m.fs.NF.retentate.flow_mass_phase_comp[0, 'Liq', 'Ca']) == pytest.approx(3.094e-4, rel=1e-3)
    assert value(m.fs.RO.retentate.flow_mass_phase_comp[0, 'Liq', 'H2O']) == pytest.approx(0.4389, rel=1e-3)
    assert value(m.fs.RO.retentate.flow_mass_phase_comp[0, 'Liq', 'TDS']) == pytest.approx(2.680e-2, rel=1e-3)

@pytest.mark.component
def test_flowsheet_limited_NF_bypass_twostage_1():
    m = flowsheet_limited.solve_flowsheet_limited_NF(
        has_bypass=True, has_desal_feed=False, is_twostage=True, has_ERD=True,
        NF_type='ZO', NF_base='ion',
        RO_type='0D', RO_base='TDS', RO_level='detailed')
    assert value(m.fs.NF.retentate.flow_mass_phase_comp[0, 'Liq', 'H2O']) == pytest.approx(3.318e-2, rel=1e-3)
    assert value(m.fs.NF.retentate.flow_mass_phase_comp[0, 'Liq', 'Ca']) == pytest.approx(2.748e-4, rel=1e-3)
    assert value(m.fs.RO2.retentate.flow_mass_phase_comp[0, 'Liq', 'H2O']) == pytest.approx(0.4229, rel=1e-3)
    assert value(m.fs.RO2.retentate.flow_mass_phase_comp[0, 'Liq', 'TDS']) == pytest.approx(2.793e-2, rel=1e-3)
    assert value(m.fs.ERD.work_mechanical[0]) == pytest.approx(-2.087e3, rel=1e-3)

@pytest.mark.component
def test_flowsheet_mvp_NF_bypass_twostage_1():
    m = flowsheet_mvp.solve_flowsheet_mvp_NF(
        has_bypass=True, has_desal_feed=False, is_twostage=True, has_ERD=False,
        NF_type='ZO', NF_base='ion',
        RO_type='0D', RO_base='TDS', RO_level='detailed')
    assert value(m.fs.NF.retentate.flow_mass_phase_comp[0, 'Liq', 'H2O']) == pytest.approx(3.318e-2, rel=1e-3)
    assert value(m.fs.NF.retentate.flow_mass_phase_comp[0, 'Liq', 'Ca']) == pytest.approx(2.748e-4, rel=1e-3)
    assert value(m.fs.RO2.retentate.flow_mass_phase_comp[0, 'Liq', 'H2O']) == pytest.approx(0.4229, rel=1e-3)
    assert value(m.fs.RO2.retentate.flow_mass_phase_comp[0, 'Liq', 'TDS']) == pytest.approx(2.793e-2, rel=1e-3)
    assert value(m.fs.desal_saturation.saturation_index) == pytest.approx(3.829e-2, rel=1e-3)

@pytest.mark.component
def test_flowsheet_mvp_cost_optimization():
    kwargs_flowsheet = {
        'has_bypass': True, 'has_desal_feed': False, 'is_twostage': True, 'has_ERD': True,
        'NF_type': 'ZO', 'NF_base': 'ion',
        'RO_type': '0D', 'RO_base': 'TDS', 'RO_level': 'detailed'}
<<<<<<< HEAD
    m = flowsheet_mvp.solve_optimization(system_recovery=0.80, **kwargs_flowsheet)
    assert value(m.fs.mixer_permeate.outlet.flow_mass_phase_comp[0, 'Liq', 'H2O']) == pytest.approx(0.7974, rel=1e-3)
    assert value(m.fs.costing.LCOW) == pytest.approx(0.8724, rel=1e-3)
=======
    m = flowsheet_mvp.solve_optimization(system_recovery=0.76, **kwargs_flowsheet)
    assert value(m.fs.mixer_permeate.outlet.flow_mass_phase_comp[0, 'Liq', 'H2O']) == pytest.approx(0.7576, rel=1e-3)
    assert value(m.fs.costing.LCOW) == pytest.approx(0.6716, rel=1e-3)
>>>>>>> 507ba1ab
<|MERGE_RESOLUTION|>--- conflicted
+++ resolved
@@ -78,12 +78,6 @@
         'has_bypass': True, 'has_desal_feed': False, 'is_twostage': True, 'has_ERD': True,
         'NF_type': 'ZO', 'NF_base': 'ion',
         'RO_type': '0D', 'RO_base': 'TDS', 'RO_level': 'detailed'}
-<<<<<<< HEAD
-    m = flowsheet_mvp.solve_optimization(system_recovery=0.80, **kwargs_flowsheet)
-    assert value(m.fs.mixer_permeate.outlet.flow_mass_phase_comp[0, 'Liq', 'H2O']) == pytest.approx(0.7974, rel=1e-3)
-    assert value(m.fs.costing.LCOW) == pytest.approx(0.8724, rel=1e-3)
-=======
     m = flowsheet_mvp.solve_optimization(system_recovery=0.76, **kwargs_flowsheet)
     assert value(m.fs.mixer_permeate.outlet.flow_mass_phase_comp[0, 'Liq', 'H2O']) == pytest.approx(0.7576, rel=1e-3)
-    assert value(m.fs.costing.LCOW) == pytest.approx(0.6716, rel=1e-3)
->>>>>>> 507ba1ab
+    assert value(m.fs.costing.LCOW) == pytest.approx(0.7794, rel=1e-3)